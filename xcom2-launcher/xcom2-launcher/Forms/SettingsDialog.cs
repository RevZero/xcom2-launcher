--- conflicted
+++ resolved
@@ -26,11 +26,8 @@
             showHiddenEntriesCheckBox.Checked = settings.ShowHiddenElements;
 	        autoNumberModIndexesCheckBox.Checked = settings.AutoNumberIndexes;
             useModSpecifiedCategoriesCheckBox.Checked = settings.UseSpecifiedCategories;
-<<<<<<< HEAD
             neverAdoptTagsAndCatFromprofile.Checked = settings.NeverImportTags;
-=======
             ShowQuickLaunchArgumentsToggle.Checked = settings.ShowQuickLaunchArguments;
->>>>>>> 24afbc21
 
             foreach (var modPath in settings.ModPaths)
                 modPathsListbox.Items.Add(modPath);
@@ -198,11 +195,8 @@
             Settings.ShowHiddenElements = showHiddenEntriesCheckBox.Checked;
 	        Settings.AutoNumberIndexes = autoNumberModIndexesCheckBox.Checked;
             Settings.UseSpecifiedCategories = useModSpecifiedCategoriesCheckBox.Checked;
-<<<<<<< HEAD
             Settings.NeverImportTags = neverAdoptTagsAndCatFromprofile.Checked;
-=======
             Settings.ShowQuickLaunchArguments = ShowQuickLaunchArgumentsToggle.Checked;
->>>>>>> 24afbc21
 
             Settings.Arguments = argumentsTextBox.Text;
 
