--- conflicted
+++ resolved
@@ -120,12 +120,8 @@
             Settings.ShowQuickLaunchArguments = ShowQuickLaunchArgumentsToggle.Checked;
             Settings.CheckForPreReleaseUpdates = checkForPreReleaseUpdates.Checked;
 
-<<<<<<< HEAD
             var newArguments = argumentsTextBox.Text.Split(' ').Where(s => !string.IsNullOrWhiteSpace(s)).Distinct().ToList();
             Settings.ArgumentList = newArguments.AsReadOnly();
-=======
-            Settings.Arguments = argumentsTextBox.Text;
->>>>>>> f4b2789d
 
             // Save dimensions
             Settings.Windows["settings"] = new WindowSettings(this);
