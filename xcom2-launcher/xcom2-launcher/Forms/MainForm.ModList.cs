﻿using System;
using System.Collections.Generic;
using System.Diagnostics.Contracts;
using System.Drawing;
using System.Globalization;
using System.IO;
using System.Linq;
using System.Windows.Forms;
using BrightIdeasSoftware;
using Microsoft.VisualBasic;
using XCOM2Launcher.Helper;
using XCOM2Launcher.Mod;

namespace XCOM2Launcher.Forms
{
    public partial class MainForm : Form
    {
        public ModList Mods => Settings.Mods;
        public Dictionary<string, ModTag> AvailableTags => Settings.Tags;

        public TypedObjectListView<ModEntry> ModList { get; private set; }

        public List<ModEntry> Downloads { get; } = new List<ModEntry>();

        public ModEntry CurrentMod;

        public void InitObjectListView()
        {
            //modlist_objectlistview?.Dispose();

            var categoryGroupingDelegate = new GroupKeyGetterDelegate(o => Mods.GetCategory(o as ModEntry));

            var categoryFormatterDelegate = new GroupFormatterDelegate((@group, parameters) =>
            {
                var groupName = group.Key as string;
                if (groupName == null)
                    return;

                // Restore collapsed state
                group.Collapsed = Mods.Entries[groupName].Collapsed;

                // Sort Categories
                parameters.GroupComparer = Comparer<OLVGroup>.Create((a, b) => Mods.Entries[(string) a.Key].Index.CompareTo(Mods.Entries[(string) b.Key].Index));
            });

            olvcActive.GroupKeyGetter = categoryGroupingDelegate;
            olvcActive.GroupFormatter = categoryFormatterDelegate;

            olvcName.GroupKeyGetter = categoryGroupingDelegate;
            olvcName.GroupFormatter = categoryFormatterDelegate;

            olvcID.GroupKeyGetter = categoryGroupingDelegate;
            olvcID.GroupFormatter = categoryFormatterDelegate;

            olvcOrder.GroupKeyGetter = categoryGroupingDelegate;
            olvcOrder.GroupFormatter = categoryFormatterDelegate;

            olvcCategory.AspectGetter = o => Mods.GetCategory((ModEntry) o);
            
            olvcTags.Renderer = new TagRenderer(modlist_ListObjectListView, AvailableTags);
            olvcTags.AspectPutter = (rowObject, value) =>
            {
                var tags = ((string) value).Split(';');

                tags.All(t => AddTag((ModEntry) rowObject, t.Trim()));
            };
            olvcTags.SearchValueGetter = rowObject => ((ModEntry)rowObject).Tags.Select(s => s.ToLower()).ToArray();
            olvcTags.AspectGetter = rowObject => "";


            olvcState.AspectGetter = o =>
            {
                var mod = (ModEntry)o;

                if (mod.State.HasFlag(ModState.NotLoaded))
                    return "Not Loaded";

                if (mod.State.HasFlag(ModState.NotInstalled))
                    return "Not Installed";

                if (mod.State.HasFlag(ModState.ModConflict))
                    return "Conflict";

                if (mod.State.HasFlag(ModState.DuplicateID))
                    return "Duplicate ID";

                if (mod.State.HasFlag(ModState.New))
                    return "New";

                if (mod.State.HasFlag(ModState.UpdateAvailable))
                    return "Update Available";

                return "OK";
            };

            olvcSize.AspectToStringConverter = size => ((long)size).FormatAsFileSize();

            olvcLastUpdated.DataType = typeof(DateTime?);
            olvcDateAdded.DataType = typeof(DateTime?);
            olvcDateCreated.DataType = typeof(DateTime?);

            olvcPath.GroupKeyGetter = o => Path.GetDirectoryName((o as ModEntry)?.Path);


            // size groupies
            var columns = modlist_ListObjectListView.AllColumns.ToArray();
            columns.Single(c => c.AspectName == "Size").MakeGroupies(
                new[] {1024, 1024*1024, (long) 50*1024*1024, (long) 100*1024*1024},
                new[] {"< 1 KB", "< 1MB", "< 50 MB", "< 100 MB", "> 100 MB"}
                );
            columns.Single(c => c.AspectName == "isHidden").MakeGroupies(
                new [] {false, true},
                new [] { "wut?", "Not Hidden", "Hidden"});
            columns.Single(c => c.AspectName == "isActive").MakeGroupies(
                new[] { false, true },
                new[] { "wut?", "Disabled", "Enabled" });

            olvcActive.AspectToStringConverter = active => "";
            olvcActive.GroupFormatter = (g, param) => { param.GroupComparer = Comparer<OLVGroup>.Create((a, b) => (param.GroupByOrder == SortOrder.Descending ? 1 : -1) * a.Header.CompareTo(b.Header)); };

            olvcName.AutoCompleteEditor = false;

            // Sort by Order or WorkshopID column removes groups
            modlist_ListObjectListView.BeforeSorting += (sender, args) =>
            {
                modlist_ListObjectListView.ShowGroups = 
                !(args.ColumnToSort.Equals(olvcOrder) || args.ColumnToSort.Equals(olvcWorkshopID));
            };

            // Init DateTime columns
            foreach (var column in columns.Where(c => c.DataType == typeof (DateTime?)))
            {
                column.AspectToStringConverter = d => (d as DateTime?)?.ToLocalTime().ToString(CultureInfo.CurrentCulture);
                column.MakeGroupies(
                    new[] { DateTime.Now.Subtract(TimeSpan.FromHours(24 * 30)), DateTime.Now.Subtract(TimeSpan.FromHours(24 * 7)), DateTime.Now.Date },
                    new[] { "Older Than One Month", "This Month", "This Week", "Today" });

                // Sord Desc
                column.GroupFormatter = (g, param) => { param.GroupComparer = Comparer<OLVGroup>.Create((a, b) => (param.GroupByOrder == SortOrder.Descending ? -1 : 1)*a.Header.CompareTo(b.Header)); };
            }


            // Wrapper
            ModList = new TypedObjectListView<ModEntry>(modlist_ListObjectListView);

            // Events
            //modlist_objectlistview.SelectionChanged += ModListSelectionChanged;
            //modlist_objectlistview.ItemChecked += ModListItemChecked;
            //modlist_objectlistview.CellRightClick += ModListCellRightClick;
            //modlist_objectlistview.CellEditFinished += ModListEditFinished;
            //modlist_objectlistview.CellToolTipShowing += ModListCellToolTipShowing;
            //modlist_objectlistview.FormatRow += ModListFormatRow;
            //modlist_objectlistview.GroupExpandingCollapsing += ModListGroupExpandingCollapsing;
            //modlist_objectlistview.KeyUp += ModListKeyUp;
            //modlist_objectlistview.KeyDown += ModListKeyDown;

            // Restore State
            if (Settings.Windows.ContainsKey("main") && Settings.Windows["main"].Data != null)
                modlist_ListObjectListView.RestoreState(Settings.Windows["main"].Data);

            RefreshModList();

            // Start out sorted by name
            modlist_ListObjectListView.Sort(olvcName, SortOrder.Ascending);
        }

        private void RenameTag(ModTag tag, string newTag)
        {
            if (tag != null && string.IsNullOrEmpty(newTag) == false)
            {
                var oldTag = tag.Label;

                if (AvailableTags.ContainsKey(newTag.ToLower()) == false)
                {
                    tag.Label = newTag;

                    AvailableTags.Remove(oldTag.ToLower());
                    AvailableTags[newTag.ToLower()] = tag;
                }
                else if (oldTag.ToLower().Equals(newTag.ToLower()))
                {
                    AvailableTags[oldTag.ToLower()].Label = newTag;
                }

                foreach (var mod in Mods.All)
                {
                    if (mod.Tags.Select(t => t.ToLower()).Contains(oldTag.ToLower()))
                    {
                        mod.Tags.Remove(mod.Tags.FirstOrDefault(t => t.ToLower().Equals(oldTag.ToLower())));
                        AddTag(mod, newTag);
                    }
                }
            }
        }

        private bool AddTag(ModEntry mod, string newTag)
        {
            if (mod != null && string.IsNullOrEmpty(newTag) == false && mod.Tags.Contains(newTag) == false)
            {
                if (AvailableTags.ContainsKey(newTag.ToLower()) == false)
                {
                    AvailableTags[newTag.ToLower()] = new ModTag(newTag);
                }

                mod.Tags.Add(newTag);

                return true;
            }

            return false;
        }


        private void ModListKeyDown(object sender, KeyEventArgs e)
        {
            if (e.KeyCode == Keys.Escape)
            {
                e.Handled = true;
                e.SuppressKeyPress = true;
                //horizontal_splitcontainer.Panel2Collapsed = true;
            }
        }

        private void ModListKeyUp(object sender, KeyEventArgs e)
        {
        }

        private void ModListGroupExpandingCollapsing(object sender, GroupExpandingCollapsingEventArgs e)
        {
            // only handle if grouped by name or id
            if (modlist_ListObjectListView.PrimarySortColumn.AspectName != "Name" &&
                modlist_ListObjectListView.PrimarySortColumn.AspectName != "ID")
                return;

            if (e.Group.Key == null)
                return;

            var key = e.Group.Key as string;
            Contract.Assume(key != null);

            if (Mods.Entries.ContainsKey(key))
                Mods.Entries[key].Collapsed = !e.IsExpanding;
        }

        private void ModListFormatRow(object sender, FormatRowEventArgs e)
        {
            var mod = e.Model as ModEntry;
            Contract.Assume(mod != null);

            var item = e.Item;


            if (mod.State.HasFlag(ModState.NotLoaded))
            {
                item.BackColor = SystemColors.GradientInactiveCaption;
                item.ForeColor = SystemColors.InactiveCaptionText;
            }

            else if (mod.State.HasFlag(ModState.ModConflict))
            {
                item.BackColor = Color.PaleVioletRed;
                item.ForeColor = Color.Black;
            }


            else if (mod.State.HasFlag(ModState.DuplicateID))
            {
                item.BackColor = Color.PaleVioletRed;
                item.ForeColor = Color.Black;
            }


            else if (mod.isHidden)
                item.BackColor = SystemColors.InactiveBorder;

            else if (mod.State.HasFlag(ModState.New))
                item.BackColor = SystemColors.Info;
        }

        private void ModListCellToolTipShowing(object sender, ToolTipShowingEventArgs e)
        {
            var mod = (ModEntry) e.Model;
            if (e.Column.Text != "State")
                return;

            string tooltip = null;

            if (mod.State.HasFlag(ModState.NotLoaded))
                tooltip = "This mod is not being loaded. Check your Mod Path settings.";


            else if (mod.State.HasFlag(ModState.ModConflict))
                tooltip = "This mod makes changes that conflict with another mod.";


            else if (mod.State.HasFlag(ModState.DuplicateID))
                tooltip = "This mods id is not unique. Mods with same id can only be (de-)activated together.";

            e.Text = tooltip;
        }

        private void UpdateMod(ModEntry m)
        {
            if (m.isHidden && !Settings.ShowHiddenElements)
                // cant update what's not there
                return;

            modlist_ListObjectListView.UpdateObject(m);
        }


        private void DeleteMods()
        {
            // Confirmation dialog
            var text = modlist_ListObjectListView.SelectedObjects.Count == 1
                ? $"Are you sure you want to delete '{ModList.SelectedObjects[0]?.Name}'?"
                : $"Are you sure you want to delete {modlist_ListObjectListView.SelectedObjects.Count} mods?";

            text += "\r\nThis can not be undone.";

            var r = MessageBox.Show(text, "Confirm deletion", MessageBoxButtons.OKCancel);
            if (r != DialogResult.OK)
                return;

            // Delete
            var mods = ModList.SelectedObjects.ToList();
            foreach (var mod in mods)
            {
                // unsubscribe
                if (mod.Source == ModSource.SteamWorkshop)
                    Steam.Workshop.Unsubscribe((ulong) mod.WorkshopID);

                // delete model
                modlist_ListObjectListView.RemoveObject(mod);
                Mods.RemoveMod(mod);

                // delete files
                try
                {
                    Directory.Delete(mod.Path, true);
                }
                catch (DirectoryNotFoundException) {
                    // the directory was already removed
                } catch (IOException ex) {
                    string message = $"Error while deleting mod folder: {Environment.NewLine}";
                    message += $"'{mod.Path}' {Environment.NewLine} {Environment.NewLine} {ex.Message}";
                    MessageBox.Show(message, "Error");
                }
            }

            RefreshModList();
            UpdateConflicts();
        }

        private void MoveSelectedModsToCategory(string category)
        {
            modlist_ListObjectListView.BeginUpdate();
            foreach (var mod in ModList.SelectedObjects)
            {
                Mods.RemoveMod(mod);
                Mods.AddMod(category, mod);
                modlist_ListObjectListView.UpdateObject(mod);
            }
            modlist_ListObjectListView.EndUpdate();
        }

        /// <summary>
        /// Clears the Mod list view and reloads the ModEntry model objects.
        /// </summary>
        /// <param name="rebuildColumns">Set to true if visibility for some columns was changed for example.</param>
        private void RefreshModList(bool rebuildColumns = false)
        {
            // Un-register events
            modlist_ListObjectListView.SelectionChanged -= ModListSelectionChanged;
            modlist_ListObjectListView.ItemChecked -= ModListItemChecked;

            modlist_ListObjectListView.BeginUpdate();

            // add elements
            modlist_ListObjectListView.ClearObjects();

            modlist_ListObjectListView.Objects = Settings.ShowHiddenElements ? Mods.All : Mods.All.Where(m => !m.isHidden);

            if (rebuildColumns)
            {
                modlist_ListObjectListView.RebuildColumns();
            }

            modlist_ListObjectListView.EndUpdate();

            // Re-register events
            modlist_ListObjectListView.SelectionChanged += ModListSelectionChanged;
            modlist_ListObjectListView.ItemChecked += ModListItemChecked;
        }

        private void RenameTagPrompt(ModEntry m, ModTag tag, bool renameAll)
        {
            var prompt = renameAll ? $"Enter new name for all instances of tag '{tag.Label}'."
                                   : $"Enter new name for tag '{tag.Label}' on mod '{m.Name}'.";

            var newTag = Interaction.InputBox(prompt, "Rename tag", tag.Label);

            if (newTag == tag.Label)
                return;

            if (string.IsNullOrEmpty(newTag) || (renameAll && MessageBox.Show($@"Are you sure you want to rename all instances of tag '{tag.Label}' to '{newTag}'?",
                                                                               @"Confirmation", MessageBoxButtons.YesNo, MessageBoxIcon.Question) != DialogResult.Yes))
            { 
                return;
            }

            if (renameAll)
            {
                RenameTag(tag, newTag);
            }
            else
            {
                m.Tags.Remove(m.Tags.FirstOrDefault(t => t.ToLower().Equals(tag.Label.ToLower())));

                if (m.Tags.Contains(newTag) == false)
                {
                    AddTag(m, newTag);
                }
            }
        }
        
        private ContextMenu CreateModListContextMenu(ModEntry m, ModTag tag)
        {
            var menu = new ContextMenu();
            if (m?.ID == null || tag == null)
                return menu;
            
            // change color
            var changeColorItem = new MenuItem("Change color");

            var editColor = new MenuItem("Edit");

            editColor.Click += (sender, e) =>
            {
                var colorPicker = new ColorDialog
                {
                    AllowFullOpen = true,
                    Color = tag.Color,
                    AnyColor = true,
                    FullOpen = true
                };

                if (colorPicker.ShowDialog() == DialogResult.OK)
                    tag.Color = colorPicker.Color;
            };

            changeColorItem.MenuItems.Add(editColor);

            var makePastelItem = new MenuItem("Make pastel");

            makePastelItem.Click += (sender, e) => tag.Color = tag.Color.GetPastelShade();

            changeColorItem.MenuItems.Add(makePastelItem);

            var changeShadeItem = new MenuItem("Random shade");

            changeShadeItem.Click += (sender, e) => tag.Color = tag.Color.GetRandomShade(0.33, 1.0);

            changeColorItem.MenuItems.Add(changeShadeItem);

            var randomColorItem = new MenuItem("Random color");

            randomColorItem.Click += (sender, e) => tag.Color = ModTag.RandomColor();

            changeColorItem.MenuItems.Add(randomColorItem);
            menu.MenuItems.Add(changeColorItem);

            menu.MenuItems.Add("-");

            // renaming tags
            var renameTagItem = new MenuItem($"Rename '{tag.Label}'");

            renameTagItem.Click += (sender, e) => RenameTagPrompt(m, tag, false);

            menu.MenuItems.Add(renameTagItem);

            var renameAllTagItem = new MenuItem($"Rename all '{tag.Label}'");

            renameAllTagItem.Click += (sender, e) => RenameTagPrompt(m, tag, true);
            menu.MenuItems.Add(renameAllTagItem);

            menu.MenuItems.Add("-");

            // removing tags
            var removeTagItem = new MenuItem($"Remove '{tag.Label}'");

            removeTagItem.Click += (sender, args) => m.Tags.Remove(tag.Label);
            menu.MenuItems.Add(removeTagItem);
            
            var removeAllTagItem = new MenuItem($"Remove all '{tag.Label}'");

            removeAllTagItem.Click += (sender, args) =>
            {
                if (MessageBox.Show($@"Are you sure you want to remove all instances of tag '{tag.Label}'?",
                        @"Confirmation", MessageBoxButtons.YesNo, MessageBoxIcon.Question) != DialogResult.Yes)
                    return;

                foreach (var mod in Mods.All)
                {
<<<<<<< HEAD
                    mod.Tags.Remove(mod.Tags.FirstOrDefault(t => t.ToLower().Equals(tag.Label.ToLower())));
=======
                    for (int i = 0; i < mod.Tags.Count; ++i)
                    {
                        if (mod.Tags[i].ToLower().Equals(tag.Label.ToLower()))
                        {
                            mod.Tags.RemoveAt(i--);
                        }
                    }
>>>>>>> fd5706f1
                }
            };
            menu.MenuItems.Add(removeAllTagItem);

            return menu;
        }

        private ContextMenu CreateModListContextMenu(ModEntry m, OLVListItem currentItem)
        {
            var menu = new ContextMenu();

            if (m?.ID == null)
                return menu;

            var selectedMods = ModList.SelectedObjects.ToList();
            var selectedModCount = ModList.SelectedObjects.Count;

            MenuItem renameItem = null;
            MenuItem addTagItem = null;
            MenuItem showInExplorerItem = null;
            MenuItem showOnSteamItem = null;
            MenuItem showInBrowser = null;
            MenuItem fetchWorkshopTagsItem = null;

            // create items that appear only when a single mod is selected
            if (selectedMods.Count == 1)
            {
                renameItem = new MenuItem("Rename");
                renameItem.Click += (a, b) => { modlist_ListObjectListView.EditSubItem(currentItem, olvcName.Index); };

                addTagItem = new MenuItem("Add tag");
                addTagItem.Click += (sender, args) => modlist_ListObjectListView.StartCellEdit(currentItem, olvcTags.Index);

                showInExplorerItem = new MenuItem("Show in Explorer", delegate { m.ShowInExplorer(); });
                menu.MenuItems.Add(showInExplorerItem);

                if (m.WorkshopID > 0)
                {
                    showOnSteamItem = new MenuItem("Show on Steam", delegate { m.ShowOnSteam(); });
                    menu.MenuItems.Add(showOnSteamItem);

                    showInBrowser = new MenuItem("Show in Browser", delegate { m.ShowInBrowser(); });
                    menu.MenuItems.Add(showInBrowser);
                }
            }

            // create items that appear only when multiple mods are selected
            if (selectedMods.Count > 1)
            {
                addTagItem = new MenuItem("Add tag(s)...");
                addTagItem.Click += (sender, args) =>
                {
                    var newTag = Interaction.InputBox($"Please specify one or more tags (separated by a semicolon) that should be added to {selectedModCount} selected mods.", "Add tag(s)");

                    if (newTag == "")
                        return;

                    var tags = newTag.Split(';');

                    foreach (ModEntry mod in modlist_ListObjectListView.SelectedObjects)
                    {
                        foreach (string tag in tags)
                        {
                            AddTag(mod, tag.Trim());
                        }
                    }
                };
            }

            // Move to ...
            var moveToCategoryItem = new MenuItem("Move to category...");
            // ... new category
            moveToCategoryItem.MenuItems.Add("New category", delegate
            {
                var category = Interaction.InputBox("Please enter the name of the new category", "Create category", "New category");

                if (string.IsNullOrEmpty(category))
                    return;

                MoveSelectedModsToCategory(category);
            });

            moveToCategoryItem.MenuItems.Add("-");

            // ... existing category
            foreach (var category in Settings.Mods.Categories.OrderBy(c => c))
            {
                if (category == Mods.GetCategory(m))
                    continue;

                moveToCategoryItem.MenuItems.Add(category, delegate { MoveSelectedModsToCategory(category); });
            }

            // Hide/unhide
            var toggleVisibility = new MenuItem {Text = m.isHidden ? "Unhide" : "Hide"};
            toggleVisibility.Click += delegate
            {
                // save as new list so we can remove mods if they are being hidden
                foreach (var mod in selectedMods)
                {
                    mod.isHidden = !m.isHidden;

                    if (!Settings.ShowHiddenElements && mod.isHidden)
                        modlist_ListObjectListView.RemoveObject(mod);
                    else
                        modlist_ListObjectListView.UpdateObject(mod);
                }
            };

            // Update mods
            var updateItem = new MenuItem("Update", delegate
            {
                System.ComponentModel.BackgroundWorker singleWorker = new System.ComponentModel.BackgroundWorker
                {
                    WorkerReportsProgress = true
                };

                singleWorker.ProgressChanged += Updater_SingleUpdateProgress;
                List<ModEntry> modsToUpdate = new List<ModEntry>(ModList.SelectedObjects);

                singleWorker.DoWork += delegate
                {
                    System.Threading.Tasks.Parallel.ForEach(modsToUpdate, selItem =>
                    {
                        Settings.Mods.UpdateMod(selItem, Settings);

                        lock (singleWorker)
                        {
                            singleWorker.ReportProgress(0, selItem);
                        }
                    });
                };
                singleWorker.RunWorkerAsync();
            });

            if (ModList.SelectedObjects.Any(mod => mod.Source == ModSource.SteamWorkshop))
            {
                List<ModEntry> modsToUpdate = new List<ModEntry>(ModList.SelectedObjects.Where(mod => mod.Source == ModSource.SteamWorkshop));

                fetchWorkshopTagsItem = new MenuItem("Use workshop tags");
                fetchWorkshopTagsItem.Click += delegate
                {
                    if (modsToUpdate.Count > 1)
                    {
                        var result = MessageBox.Show(
                                                     "Are you sure you want to replace the existing tags with tags from the workshop? " +
                                                     Environment.NewLine + $"This process will override the tags of '{modsToUpdate.Count}' mods.",
                                                     "Fetch workshop tags", MessageBoxButtons.YesNo);

                        if (result != DialogResult.Yes)
                            return;
                    }

                    System.ComponentModel.BackgroundWorker singleWorker = new System.ComponentModel.BackgroundWorker
                    {
                        WorkerReportsProgress = true
                    };

                    singleWorker.ProgressChanged += Updater_SingleUpdateProgress;

                    singleWorker.DoWork += delegate
                    {
                        System.Threading.Tasks.Parallel.ForEach(modsToUpdate, selItem =>
                        {
                            var tags = selItem.GetSteamTags();
                            if (tags.Any())
                            {
                                selItem.Tags.Clear();
                                foreach (string tag in tags)
                                {
                                    AddTag(selItem, tag);
                                }

                                lock (singleWorker)
                                {
                                    singleWorker.ReportProgress(0, selItem);
                                }
                            }
                        });
                    };

                    singleWorker.RunWorkerAsync();
                };
            }

            var deleteItem = new MenuItem("Delete / Unsubscribe", delegate { DeleteMods(); });

            // create menu structure
            if (renameItem != null)
                menu.MenuItems.Add(renameItem);

            menu.MenuItems.Add(updateItem);
            menu.MenuItems.Add("-");

            if (addTagItem != null)
                menu.MenuItems.Add(addTagItem);

            if (fetchWorkshopTagsItem != null)
                menu.MenuItems.Add(fetchWorkshopTagsItem);

            menu.MenuItems.Add(moveToCategoryItem);
            menu.MenuItems.Add("-");

            if (showInExplorerItem != null)
                menu.MenuItems.Add(showInExplorerItem);

            if (showOnSteamItem != null)
                menu.MenuItems.Add(showOnSteamItem);

            if (showInBrowser != null)
                menu.MenuItems.Add(showInBrowser);

            // prevent double separator
            if (menu.MenuItems[menu.MenuItems.Count - 1].Text != @"-")
                menu.MenuItems.Add("-");

            menu.MenuItems.Add(toggleVisibility);
            menu.MenuItems.Add(deleteItem);

            return menu;
        }

        #region Events

        private ModTag HitTest(IEnumerable<string> tags, Graphics g, CellEventArgs e)
        {
            if (tags == null || e.SubItem == null)
                return null;

            var bounds = e.SubItem.Bounds;
            var offset = new Point(bounds.X + TagRenderInfo.rX,
                                   bounds.Y + TagRenderInfo.rY);
            var tagList = AvailableTags.Where(t => tags.Select(s => s.ToLower()).Contains(t.Key)).Select(kvp => kvp.Value);

            foreach (var tag in tagList)
            {
                var tagSize = g.MeasureString(tag.Label, e.SubItem.Font).ToSize();
                var renderInfo = new TagRenderInfo(offset, bounds, tagSize, Color.Black);

                if (renderInfo.HitBox.Contains(e.Location))
                {
                    return tag;
                }

                offset.X += renderInfo.HitBox.Width + TagRenderInfo.rX;
                // stop drawing outside of the column bounds
                if (offset.X > bounds.Right)
                    break;
            }

            return null;
        }

        private void ModListCellRightClick(object sender, CellRightClickEventArgs e)
        {
            var mod = e.Model as ModEntry;
            var graphics = e.ListView.CreateGraphics();
            var selectedTag = e.SubItem != null && e.Column == olvcTags 
                            ? HitTest(mod?.Tags, graphics, e) : null;
            var menu = selectedTag == null 
                ? CreateModListContextMenu(mod, e.Item)
                : CreateModListContextMenu(mod, selectedTag);

            menu.Show(e.ListView, e.Location);
        }

        private void ModListItemChecked(object sender, ItemCheckedEventArgs e)
        {
            var modChecked = ModList.GetModelObject(e.Item.Index);

            List<ModEntry> updatedMods = new List<ModEntry>();
            
            // If there is a duplicate id conflict check all
            // at the same time and mark them as updated
            if (modChecked.State.HasFlag(ModState.DuplicateID))
            {
                foreach (var mod in Mods.All.Where(@mod => mod.ID == modChecked.ID))
                {
                    mod.isActive = modChecked.isActive;
                    updatedMods.Add(mod);
                    UpdateMod(mod);
                }
            }
            // Otherwise just mark the one as updated
            else
            {
                updatedMods.Add(modChecked);
            }

            UpdateConflictsForMods(updatedMods);
        }

        private void ModListSelectionChanged(object sender, EventArgs e)
        {
            if (modlist_ListObjectListView.SelectedObjects.Count > 1)
            {
                CurrentMod = null;
                return;
            }

            var selected = modlist_ListObjectListView.SelectedObject as ModEntry;

            if (CurrentMod == selected) return;

            CurrentMod = selected;


            UpdateModInfo(CurrentMod);
            CheckAndUpdateChangeLog(modinfo_tabcontrol.SelectedTab, CurrentMod);

            if (CurrentMod != null)
            {
                CurrentMod.RemoveState(ModState.New);
                modlist_ListObjectListView.EnsureModelVisible(CurrentMod);
            }
        }

        private void ModListEditFinished(object sender, CellEditEventArgs e)
        {
            var mod = e.RowObject as ModEntry;
            if (mod == null) return;

            switch (e.Column.AspectName)
            {
                case "Name":
                    mod.ManualName = !string.IsNullOrEmpty(e.NewValue as string);

                    if (!mod.ManualName)
                        // Restore name
                        Mods.UpdateMod(mod, Settings);

                    break;
                    
                case "Index":
                    if (Settings.AutoNumberIndexes == false) break;
                    if ((int)e.NewValue == (int)e.Value) break;
                    modlist_ListObjectListView.BeginUpdate();
                    ReorderIndexes(mod, (int)e.Value);
                    modlist_ListObjectListView.Sort();
                    modlist_ListObjectListView.EndUpdate();
                    break;
                case "Category":
                    MoveSelectedModsToCategory((string)e.NewValue);
                    break;
                    
            }
        }

        #endregion

        /// <summary>
        /// Reorders mod indexes if a mod has its index changed.
        /// </summary>
        /// <param name="mod">The mod object that was updated</param>
        /// <param name="oldIndex">The old index the mod had</param>
        private void ReorderIndexes(ModEntry mod, int oldIndex)
        {
            var currentIndex = mod.Index;
            var modList = Mods.All.ToList();
            int startPos = (currentIndex > oldIndex) ? oldIndex : currentIndex;
            int endPos = (currentIndex < oldIndex) ? oldIndex : currentIndex;
            int i = 0;
            
            // Make sure the old indexes go from 0 to Length - 1
            mod.Index = oldIndex;
            foreach (var modEntry in modList.OrderBy(m => m.Index))
                modEntry.Index = i++;
            
            // Fix new indexes outside of the valid range
            if (currentIndex < 0)
                currentIndex = 0;
            else if (currentIndex >= Mods.All.ToArray().Length)
                currentIndex = Mods.All.ToArray().Length - 1;
            
            // Set the new indexes
            mod.Index = currentIndex;
            foreach (var modEntry in modList.Where(m => m.Index >= startPos && m.Index <= endPos && m != mod))
                modEntry.Index += (currentIndex - oldIndex > 0) ? -1 : 1;
            
            RefreshModList();
        }
    }
}<|MERGE_RESOLUTION|>--- conflicted
+++ resolved
@@ -502,9 +502,6 @@
 
                 foreach (var mod in Mods.All)
                 {
-<<<<<<< HEAD
-                    mod.Tags.Remove(mod.Tags.FirstOrDefault(t => t.ToLower().Equals(tag.Label.ToLower())));
-=======
                     for (int i = 0; i < mod.Tags.Count; ++i)
                     {
                         if (mod.Tags[i].ToLower().Equals(tag.Label.ToLower()))
@@ -512,7 +509,6 @@
                             mod.Tags.RemoveAt(i--);
                         }
                     }
->>>>>>> fd5706f1
                 }
             };
             menu.MenuItems.Add(removeAllTagItem);
