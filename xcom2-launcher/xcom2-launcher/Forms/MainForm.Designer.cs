﻿namespace XCOM2Launcher.Forms
{
    partial class MainForm
    {
        /// <summary>
        /// Erforderliche Designervariable.
        /// </summary>
        private System.ComponentModel.IContainer components = null;

        /// <summary>
        /// Verwendete Ressourcen bereinigen.
        /// </summary>
        /// <param name="disposing">True, wenn verwaltete Ressourcen gelöscht werden sollen; andernfalls False.</param>
        protected override void Dispose(bool disposing)
        {
            if (disposing && (components != null))
            {
                components.Dispose();
            }
            base.Dispose(disposing);
        }

        #region Vom Windows Form-Designer generierter Code

        /// <summary>
        /// Erforderliche Methode für die Designerunterstützung.
        /// Der Inhalt der Methode darf nicht mit dem Code-Editor geändert werden.
        /// </summary>
        private void InitializeComponent()
        {
            this.components = new System.ComponentModel.Container();
            System.ComponentModel.ComponentResourceManager resources = new System.ComponentModel.ComponentResourceManager(typeof(MainForm));
            this.main_statusstrip = new System.Windows.Forms.StatusStrip();
            this.status_toolstrip_label = new System.Windows.Forms.ToolStripStatusLabel();
            this.progress_toolstrip_progressbar = new System.Windows.Forms.ToolStripProgressBar();
            this.main_menustrip = new System.Windows.Forms.MenuStrip();
            this.runToolStripMenuItem = new System.Windows.Forms.ToolStripMenuItem();
            this.saveToolStripMenuItem = new System.Windows.Forms.ToolStripMenuItem();
            this.reloadToolStripMenuItem = new System.Windows.Forms.ToolStripMenuItem();
            this.toolStripSeparator1 = new System.Windows.Forms.ToolStripSeparator();
            this.searchForModsToolStripMenuItem = new System.Windows.Forms.ToolStripMenuItem();
            this.updateEntriesToolStripMenuItem = new System.Windows.Forms.ToolStripMenuItem();
            this.toolStripSeparator2 = new System.Windows.Forms.ToolStripSeparator();
            this.exitToolStripMenuItem = new System.Windows.Forms.ToolStripMenuItem();
            this.settingsToolStripMenuItem = new System.Windows.Forms.ToolStripMenuItem();
            this.showHiddenModsToolStripMenuItem = new System.Windows.Forms.ToolStripMenuItem();
            this.toolStripSeparator3 = new System.Windows.Forms.ToolStripSeparator();
            this.editSettingsToolStripMenuItem = new System.Windows.Forms.ToolStripMenuItem();
            this.toolsToolStripMenuItem = new System.Windows.Forms.ToolStripMenuItem();
            this.importActiveModsToolStripMenuItem = new System.Windows.Forms.ToolStripMenuItem();
            this.cleanModsToolStripMenuItem = new System.Windows.Forms.ToolStripMenuItem();
            this.resubscribeToModsToolStripMenuItem = new System.Windows.Forms.ToolStripMenuItem();
            this.runXCOM2ToolStripMenuItem = new System.Windows.Forms.ToolStripMenuItem();
            this.runWarOfTheChosenToolStripMenuItem = new System.Windows.Forms.ToolStripMenuItem();
            this.runChallengeModeToolStripMenuItem = new System.Windows.Forms.ToolStripMenuItem();
            this.error_provider = new System.Windows.Forms.ErrorProvider(this.components);
            this.main_tabcontrol = new System.Windows.Forms.TabControl();
            this.modlist_tab = new System.Windows.Forms.TabPage();
            this.horizontal_splitcontainer = new System.Windows.Forms.SplitContainer();
            this.tableLayoutPanel1 = new System.Windows.Forms.TableLayoutPanel();
            this.modlist_ListObjectListView = new BrightIdeasSoftware.ObjectListView();
            this.olvcActive = ((BrightIdeasSoftware.OLVColumn)(new BrightIdeasSoftware.OLVColumn()));
            this.olvcName = ((BrightIdeasSoftware.OLVColumn)(new BrightIdeasSoftware.OLVColumn()));
            this.olvcID = ((BrightIdeasSoftware.OLVColumn)(new BrightIdeasSoftware.OLVColumn()));
            this.olvcCategory = ((BrightIdeasSoftware.OLVColumn)(new BrightIdeasSoftware.OLVColumn()));
            this.olvcState = ((BrightIdeasSoftware.OLVColumn)(new BrightIdeasSoftware.OLVColumn()));
            this.olvcOrder = ((BrightIdeasSoftware.OLVColumn)(new BrightIdeasSoftware.OLVColumn()));
            this.olvcSize = ((BrightIdeasSoftware.OLVColumn)(new BrightIdeasSoftware.OLVColumn()));
            this.olvcLastUpdated = ((BrightIdeasSoftware.OLVColumn)(new BrightIdeasSoftware.OLVColumn()));
            this.olvcDateAdded = ((BrightIdeasSoftware.OLVColumn)(new BrightIdeasSoftware.OLVColumn()));
            this.olvcDateCreated = ((BrightIdeasSoftware.OLVColumn)(new BrightIdeasSoftware.OLVColumn()));
            this.olvcPath = ((BrightIdeasSoftware.OLVColumn)(new BrightIdeasSoftware.OLVColumn()));
            this.olvcHasBackup = ((BrightIdeasSoftware.OLVColumn)(new BrightIdeasSoftware.OLVColumn()));
            this.olvcWorkshopID = ((BrightIdeasSoftware.OLVColumn)(new BrightIdeasSoftware.OLVColumn()));
            this.olvcHidden = ((BrightIdeasSoftware.OLVColumn)(new BrightIdeasSoftware.OLVColumn()));
            this.olvcTags = ((BrightIdeasSoftware.OLVColumn)(new BrightIdeasSoftware.OLVColumn()));
            this.olvSteamLink = ((BrightIdeasSoftware.OLVColumn)(new BrightIdeasSoftware.OLVColumn()));
            this.olvBrowserLink = ((BrightIdeasSoftware.OLVColumn)(new BrightIdeasSoftware.OLVColumn()));
            this.olvForWOTC = ((BrightIdeasSoftware.OLVColumn)(new BrightIdeasSoftware.OLVColumn()));
            this.panel2 = new System.Windows.Forms.Panel();
            this.checkBox1 = new System.Windows.Forms.CheckBox();
            this.modlist_toggleGroupsButton = new System.Windows.Forms.Button();
            this.panel3 = new System.Windows.Forms.Panel();
            this.modlist_filterClearButton = new System.Windows.Forms.Button();
            this.modlist_FilterCueTextBox = new XCOM2Launcher.UserElements.CueTextBox();
            this.button1 = new System.Windows.Forms.Button();
            this.modinfo_groupbox = new System.Windows.Forms.GroupBox();
            this.tableLayoutPanel3 = new System.Windows.Forms.TableLayoutPanel();
            this.modinfo_tabcontrol = new System.Windows.Forms.TabControl();
            this.modinfo_details_tab = new System.Windows.Forms.TabPage();
            this.btnDescSave = new System.Windows.Forms.Button();
            this.modinfo_info_CreatedLabel = new System.Windows.Forms.Label();
            this.modinfo_info_DescriptionLabel = new System.Windows.Forms.Label();
            this.modinfo_info_InstalledTextBox = new System.Windows.Forms.TextBox();
            this.modinfo_info_DateCreatedTextBox = new System.Windows.Forms.TextBox();
            this.modinfo_info_InstalledLabel = new System.Windows.Forms.Label();
            this.modinfo_info_TitleTextBox = new System.Windows.Forms.TextBox();
            this.modinfo_info_AuthorTextBox = new System.Windows.Forms.TextBox();
            this.modinfo_info_TitleLabel = new System.Windows.Forms.Label();
            this.modinfo_info_AuthorLabel = new System.Windows.Forms.Label();
            this.modinfo_info_DescriptionRichTextBox = new System.Windows.Forms.RichTextBox();
            this.modinfo_readme_tab = new System.Windows.Forms.TabPage();
            this.modinfo_readme_RichTextBox = new System.Windows.Forms.RichTextBox();
            this.modinfo_inspect_tab = new System.Windows.Forms.TabPage();
            this.modinfo_inspect_propertygrid = new System.Windows.Forms.PropertyGrid();
            this.modinfo_config_tab = new System.Windows.Forms.TabPage();
            this.modinfo_config_TableLayoutPanel = new System.Windows.Forms.TableLayoutPanel();
            this.modinfo_ConfigFCTB = new FastColoredTextBoxNS.FastColoredTextBox();
            this.modinfo_config_FileSelectCueComboBox = new XCOM2Launcher.UserElements.CueComboBox();
            this.modinfo_config_buttonsTableLayoutPanel = new System.Windows.Forms.TableLayoutPanel();
            this.modinfo_config_ExpandButton = new System.Windows.Forms.Button();
            this.modinfo_config_CompareButton = new System.Windows.Forms.Button();
            this.modinfo_config_SaveButton = new System.Windows.Forms.Button();
            this.modinfo_config_LoadButton = new System.Windows.Forms.Button();
            this.modinfo_config_RemoveButton = new System.Windows.Forms.Button();
            this.modinfo_changelog_tab = new System.Windows.Forms.TabPage();
            this.modinfo_changelog_richtextbox = new System.Windows.Forms.RichTextBox();
            this.modinfo_image_picturebox = new System.Windows.Forms.PictureBox();
            this.conflicts_tab = new System.Windows.Forms.TabPage();
            this.conflicts_tab_tableLayoutPanel = new System.Windows.Forms.TableLayoutPanel();
            this.conflicts_log_label = new System.Windows.Forms.Label();
            this.conflicts_datagrid = new System.Windows.Forms.DataGridView();
            this.ColumnModName = new System.Windows.Forms.DataGridViewTextBoxColumn();
            this.ColumnInternalClass = new System.Windows.Forms.DataGridViewTextBoxColumn();
            this.ColumnModClass = new System.Windows.Forms.DataGridViewTextBoxColumn();
            this.conflicts_textbox = new System.Windows.Forms.TextBox();
            this.export_tab = new System.Windows.Forms.TabPage();
            this.tableLayoutPanel2 = new System.Windows.Forms.TableLayoutPanel();
            this.export_richtextbox = new System.Windows.Forms.RichTextBox();
            this.panel1 = new System.Windows.Forms.Panel();
            this.export_all_mods_checkbox = new System.Windows.Forms.CheckBox();
            this.export_workshop_link_checkbox = new System.Windows.Forms.CheckBox();
            this.export_group_checkbox = new System.Windows.Forms.CheckBox();
            this.export_load_button = new System.Windows.Forms.Button();
            this.export_save_button = new System.Windows.Forms.Button();
            this.tabImageList = new System.Windows.Forms.ImageList(this.components);
            this.olvcSavedIni = ((BrightIdeasSoftware.OLVColumn)(new BrightIdeasSoftware.OLVColumn()));
            this.fillPanel = new System.Windows.Forms.Panel();
            this.toolTip = new System.Windows.Forms.ToolTip(this.components);
<<<<<<< HEAD
            this.olvAuthor = ((BrightIdeasSoftware.OLVColumn)(new BrightIdeasSoftware.OLVColumn()));
=======
            this.LauchOptionsPanel = new System.Windows.Forms.FlowLayoutPanel();
            this.LogLaunchArgument = new XCOM2Launcher.UserElements.LaunchArgumentCheckbox();
            this.NoRedscreensLaunchArgument = new XCOM2Launcher.UserElements.LaunchArgumentCheckbox();
>>>>>>> 24afbc21
            this.main_statusstrip.SuspendLayout();
            this.main_menustrip.SuspendLayout();
            ((System.ComponentModel.ISupportInitialize)(this.error_provider)).BeginInit();
            this.main_tabcontrol.SuspendLayout();
            this.modlist_tab.SuspendLayout();
            ((System.ComponentModel.ISupportInitialize)(this.horizontal_splitcontainer)).BeginInit();
            this.horizontal_splitcontainer.Panel1.SuspendLayout();
            this.horizontal_splitcontainer.Panel2.SuspendLayout();
            this.horizontal_splitcontainer.SuspendLayout();
            this.tableLayoutPanel1.SuspendLayout();
            ((System.ComponentModel.ISupportInitialize)(this.modlist_ListObjectListView)).BeginInit();
            this.panel2.SuspendLayout();
            this.panel3.SuspendLayout();
            this.modinfo_groupbox.SuspendLayout();
            this.tableLayoutPanel3.SuspendLayout();
            this.modinfo_tabcontrol.SuspendLayout();
            this.modinfo_details_tab.SuspendLayout();
            this.modinfo_readme_tab.SuspendLayout();
            this.modinfo_inspect_tab.SuspendLayout();
            this.modinfo_config_tab.SuspendLayout();
            this.modinfo_config_TableLayoutPanel.SuspendLayout();
            ((System.ComponentModel.ISupportInitialize)(this.modinfo_ConfigFCTB)).BeginInit();
            this.modinfo_config_buttonsTableLayoutPanel.SuspendLayout();
            this.modinfo_changelog_tab.SuspendLayout();
            ((System.ComponentModel.ISupportInitialize)(this.modinfo_image_picturebox)).BeginInit();
            this.conflicts_tab.SuspendLayout();
            this.conflicts_tab_tableLayoutPanel.SuspendLayout();
            ((System.ComponentModel.ISupportInitialize)(this.conflicts_datagrid)).BeginInit();
            this.export_tab.SuspendLayout();
            this.tableLayoutPanel2.SuspendLayout();
            this.panel1.SuspendLayout();
            this.LauchOptionsPanel.SuspendLayout();
            this.SuspendLayout();
            // 
            // main_statusstrip
            // 
            this.main_statusstrip.Items.AddRange(new System.Windows.Forms.ToolStripItem[] {
            this.status_toolstrip_label,
            this.progress_toolstrip_progressbar});
            this.main_statusstrip.Location = new System.Drawing.Point(0, 719);
            this.main_statusstrip.Name = "main_statusstrip";
            this.main_statusstrip.Size = new System.Drawing.Size(984, 22);
            this.main_statusstrip.TabIndex = 5;
            this.main_statusstrip.Text = "statusStrip1";
            // 
            // status_toolstrip_label
            // 
            this.status_toolstrip_label.Name = "status_toolstrip_label";
            this.status_toolstrip_label.Size = new System.Drawing.Size(0, 17);
            // 
            // progress_toolstrip_progressbar
            // 
            this.progress_toolstrip_progressbar.Name = "progress_toolstrip_progressbar";
            this.progress_toolstrip_progressbar.Size = new System.Drawing.Size(100, 16);
            // 
            // main_menustrip
            // 
            this.main_menustrip.Items.AddRange(new System.Windows.Forms.ToolStripItem[] {
            this.runToolStripMenuItem,
            this.settingsToolStripMenuItem,
            this.toolsToolStripMenuItem,
            this.runXCOM2ToolStripMenuItem,
            this.runWarOfTheChosenToolStripMenuItem,
            this.runChallengeModeToolStripMenuItem});
            this.main_menustrip.Location = new System.Drawing.Point(0, 0);
            this.main_menustrip.Name = "main_menustrip";
            this.main_menustrip.Size = new System.Drawing.Size(984, 24);
            this.main_menustrip.TabIndex = 6;
            this.main_menustrip.Text = "menuStrip1";
            // 
            // runToolStripMenuItem
            // 
            this.runToolStripMenuItem.DropDownItems.AddRange(new System.Windows.Forms.ToolStripItem[] {
            this.saveToolStripMenuItem,
            this.reloadToolStripMenuItem,
            this.toolStripSeparator1,
            this.searchForModsToolStripMenuItem,
            this.updateEntriesToolStripMenuItem,
            this.toolStripSeparator2,
            this.exitToolStripMenuItem});
            this.runToolStripMenuItem.Name = "runToolStripMenuItem";
            this.runToolStripMenuItem.Size = new System.Drawing.Size(37, 20);
            this.runToolStripMenuItem.Text = "&File";
            // 
            // saveToolStripMenuItem
            // 
            this.saveToolStripMenuItem.Name = "saveToolStripMenuItem";
            this.saveToolStripMenuItem.Size = new System.Drawing.Size(160, 22);
            this.saveToolStripMenuItem.Text = "Save";
            // 
            // reloadToolStripMenuItem
            // 
            this.reloadToolStripMenuItem.Name = "reloadToolStripMenuItem";
            this.reloadToolStripMenuItem.Size = new System.Drawing.Size(160, 22);
            this.reloadToolStripMenuItem.Text = "Reset";
            // 
            // toolStripSeparator1
            // 
            this.toolStripSeparator1.Name = "toolStripSeparator1";
            this.toolStripSeparator1.Size = new System.Drawing.Size(157, 6);
            // 
            // searchForModsToolStripMenuItem
            // 
            this.searchForModsToolStripMenuItem.Name = "searchForModsToolStripMenuItem";
            this.searchForModsToolStripMenuItem.Size = new System.Drawing.Size(160, 22);
            this.searchForModsToolStripMenuItem.Text = "Search for mods";
            // 
            // updateEntriesToolStripMenuItem
            // 
            this.updateEntriesToolStripMenuItem.Name = "updateEntriesToolStripMenuItem";
            this.updateEntriesToolStripMenuItem.Size = new System.Drawing.Size(160, 22);
            this.updateEntriesToolStripMenuItem.Text = "Update entries";
            // 
            // toolStripSeparator2
            // 
            this.toolStripSeparator2.Name = "toolStripSeparator2";
            this.toolStripSeparator2.Size = new System.Drawing.Size(157, 6);
            // 
            // exitToolStripMenuItem
            // 
            this.exitToolStripMenuItem.Name = "exitToolStripMenuItem";
            this.exitToolStripMenuItem.Size = new System.Drawing.Size(160, 22);
            this.exitToolStripMenuItem.Text = "Exit";
            // 
            // settingsToolStripMenuItem
            // 
            this.settingsToolStripMenuItem.DropDownItems.AddRange(new System.Windows.Forms.ToolStripItem[] {
            this.showHiddenModsToolStripMenuItem,
            this.toolStripSeparator3,
            this.editSettingsToolStripMenuItem});
            this.settingsToolStripMenuItem.Name = "settingsToolStripMenuItem";
            this.settingsToolStripMenuItem.Size = new System.Drawing.Size(61, 20);
            this.settingsToolStripMenuItem.Text = "Settings";
            // 
            // showHiddenModsToolStripMenuItem
            // 
            this.showHiddenModsToolStripMenuItem.CheckOnClick = true;
            this.showHiddenModsToolStripMenuItem.DisplayStyle = System.Windows.Forms.ToolStripItemDisplayStyle.Text;
            this.showHiddenModsToolStripMenuItem.Name = "showHiddenModsToolStripMenuItem";
            this.showHiddenModsToolStripMenuItem.Size = new System.Drawing.Size(176, 22);
            this.showHiddenModsToolStripMenuItem.Text = "Show hidden mods";
            // 
            // toolStripSeparator3
            // 
            this.toolStripSeparator3.Name = "toolStripSeparator3";
            this.toolStripSeparator3.Size = new System.Drawing.Size(173, 6);
            // 
            // editSettingsToolStripMenuItem
            // 
            this.editSettingsToolStripMenuItem.Name = "editSettingsToolStripMenuItem";
            this.editSettingsToolStripMenuItem.Size = new System.Drawing.Size(176, 22);
            this.editSettingsToolStripMenuItem.Text = "Edit...";
            // 
            // toolsToolStripMenuItem
            // 
            this.toolsToolStripMenuItem.DropDownItems.AddRange(new System.Windows.Forms.ToolStripItem[] {
            this.importActiveModsToolStripMenuItem,
            this.cleanModsToolStripMenuItem,
            this.resubscribeToModsToolStripMenuItem});
            this.toolsToolStripMenuItem.Name = "toolsToolStripMenuItem";
            this.toolsToolStripMenuItem.Size = new System.Drawing.Size(47, 20);
            this.toolsToolStripMenuItem.Text = "Tools";
            // 
            // importActiveModsToolStripMenuItem
            // 
            this.importActiveModsToolStripMenuItem.Name = "importActiveModsToolStripMenuItem";
            this.importActiveModsToolStripMenuItem.Size = new System.Drawing.Size(184, 22);
            this.importActiveModsToolStripMenuItem.Text = "Import active mods";
            // 
            // cleanModsToolStripMenuItem
            // 
            this.cleanModsToolStripMenuItem.Name = "cleanModsToolStripMenuItem";
            this.cleanModsToolStripMenuItem.Size = new System.Drawing.Size(184, 22);
            this.cleanModsToolStripMenuItem.Text = "Clean mods";
            // 
            // resubscribeToModsToolStripMenuItem
            // 
            this.resubscribeToModsToolStripMenuItem.Name = "resubscribeToModsToolStripMenuItem";
            this.resubscribeToModsToolStripMenuItem.Size = new System.Drawing.Size(184, 22);
            this.resubscribeToModsToolStripMenuItem.Text = "Resubscribe to mods";
            // 
            // runXCOM2ToolStripMenuItem
            // 
            this.runXCOM2ToolStripMenuItem.BackColor = System.Drawing.SystemColors.Control;
            this.runXCOM2ToolStripMenuItem.Image = ((System.Drawing.Image)(resources.GetObject("runXCOM2ToolStripMenuItem.Image")));
            this.runXCOM2ToolStripMenuItem.Name = "runXCOM2ToolStripMenuItem";
            this.runXCOM2ToolStripMenuItem.Size = new System.Drawing.Size(103, 20);
            this.runXCOM2ToolStripMenuItem.Text = "Run &XCOM 2";
            // 
            // runWarOfTheChosenToolStripMenuItem
            // 
            this.runWarOfTheChosenToolStripMenuItem.BackColor = System.Drawing.SystemColors.Control;
            this.runWarOfTheChosenToolStripMenuItem.Image = ((System.Drawing.Image)(resources.GetObject("runWarOfTheChosenToolStripMenuItem.Image")));
            this.runWarOfTheChosenToolStripMenuItem.Name = "runWarOfTheChosenToolStripMenuItem";
            this.runWarOfTheChosenToolStripMenuItem.Size = new System.Drawing.Size(157, 20);
            this.runWarOfTheChosenToolStripMenuItem.Text = "Run War of the Chosen";
            // 
            // runChallengeModeToolStripMenuItem
            // 
            this.runChallengeModeToolStripMenuItem.Image = ((System.Drawing.Image)(resources.GetObject("runChallengeModeToolStripMenuItem.Image")));
            this.runChallengeModeToolStripMenuItem.Name = "runChallengeModeToolStripMenuItem";
            this.runChallengeModeToolStripMenuItem.Size = new System.Drawing.Size(146, 20);
            this.runChallengeModeToolStripMenuItem.Text = "Run Challenge Mode";
            // 
            // error_provider
            // 
            this.error_provider.BlinkStyle = System.Windows.Forms.ErrorBlinkStyle.NeverBlink;
            this.error_provider.ContainerControl = this;
            // 
            // main_tabcontrol
            // 
            this.main_tabcontrol.Anchor = ((System.Windows.Forms.AnchorStyles)((((System.Windows.Forms.AnchorStyles.Top | System.Windows.Forms.AnchorStyles.Bottom) 
            | System.Windows.Forms.AnchorStyles.Left) 
            | System.Windows.Forms.AnchorStyles.Right)));
            this.main_tabcontrol.Controls.Add(this.modlist_tab);
            this.main_tabcontrol.Controls.Add(this.conflicts_tab);
            this.main_tabcontrol.Controls.Add(this.export_tab);
            this.main_tabcontrol.ImageList = this.tabImageList;
            this.main_tabcontrol.Location = new System.Drawing.Point(0, 27);
            this.main_tabcontrol.Name = "main_tabcontrol";
            this.main_tabcontrol.SelectedIndex = 0;
            this.main_tabcontrol.Size = new System.Drawing.Size(984, 689);
            this.main_tabcontrol.TabIndex = 6;
            this.main_tabcontrol.Selected += new System.Windows.Forms.TabControlEventHandler(this.MainTabSelected);
            // 
            // modlist_tab
            // 
            this.modlist_tab.Controls.Add(this.horizontal_splitcontainer);
            this.modlist_tab.Location = new System.Drawing.Point(4, 23);
            this.modlist_tab.Name = "modlist_tab";
            this.modlist_tab.Padding = new System.Windows.Forms.Padding(3);
            this.modlist_tab.Size = new System.Drawing.Size(976, 662);
            this.modlist_tab.TabIndex = 0;
            this.modlist_tab.Text = "Mods";
            this.modlist_tab.UseVisualStyleBackColor = true;
            // 
            // horizontal_splitcontainer
            // 
            this.horizontal_splitcontainer.Dock = System.Windows.Forms.DockStyle.Fill;
            this.horizontal_splitcontainer.FixedPanel = System.Windows.Forms.FixedPanel.Panel2;
            this.horizontal_splitcontainer.Location = new System.Drawing.Point(3, 3);
            this.horizontal_splitcontainer.Name = "horizontal_splitcontainer";
            this.horizontal_splitcontainer.Orientation = System.Windows.Forms.Orientation.Horizontal;
            // 
            // horizontal_splitcontainer.Panel1
            // 
            this.horizontal_splitcontainer.Panel1.Controls.Add(this.tableLayoutPanel1);
            this.horizontal_splitcontainer.Panel1.Controls.Add(this.button1);
            // 
            // horizontal_splitcontainer.Panel2
            // 
            this.horizontal_splitcontainer.Panel2.Controls.Add(this.modinfo_groupbox);
            this.horizontal_splitcontainer.Size = new System.Drawing.Size(970, 656);
            this.horizontal_splitcontainer.SplitterDistance = 414;
            this.horizontal_splitcontainer.TabIndex = 5;
            // 
            // tableLayoutPanel1
            // 
            this.tableLayoutPanel1.ColumnCount = 3;
            this.tableLayoutPanel1.ColumnStyles.Add(new System.Windows.Forms.ColumnStyle(System.Windows.Forms.SizeType.Absolute, 220F));
            this.tableLayoutPanel1.ColumnStyles.Add(new System.Windows.Forms.ColumnStyle(System.Windows.Forms.SizeType.Absolute, 350F));
            this.tableLayoutPanel1.ColumnStyles.Add(new System.Windows.Forms.ColumnStyle(System.Windows.Forms.SizeType.Percent, 100F));
            this.tableLayoutPanel1.Controls.Add(this.modlist_ListObjectListView, 0, 1);
            this.tableLayoutPanel1.Controls.Add(this.panel2, 1, 0);
            this.tableLayoutPanel1.Controls.Add(this.panel3, 0, 0);
            this.tableLayoutPanel1.Controls.Add(this.LauchOptionsPanel, 2, 0);
            this.tableLayoutPanel1.Dock = System.Windows.Forms.DockStyle.Fill;
            this.tableLayoutPanel1.Location = new System.Drawing.Point(0, 0);
            this.tableLayoutPanel1.Name = "tableLayoutPanel1";
            this.tableLayoutPanel1.RowCount = 2;
            this.tableLayoutPanel1.RowStyles.Add(new System.Windows.Forms.RowStyle(System.Windows.Forms.SizeType.Absolute, 30F));
            this.tableLayoutPanel1.RowStyles.Add(new System.Windows.Forms.RowStyle(System.Windows.Forms.SizeType.Percent, 100F));
            this.tableLayoutPanel1.Size = new System.Drawing.Size(970, 414);
            this.tableLayoutPanel1.TabIndex = 3;
            // 
            // modlist_ListObjectListView
            // 
            this.modlist_ListObjectListView.AllColumns.Add(this.olvcActive);
            this.modlist_ListObjectListView.AllColumns.Add(this.olvcName);
            this.modlist_ListObjectListView.AllColumns.Add(this.olvAuthor);
            this.modlist_ListObjectListView.AllColumns.Add(this.olvcID);
            this.modlist_ListObjectListView.AllColumns.Add(this.olvcCategory);
            this.modlist_ListObjectListView.AllColumns.Add(this.olvcState);
            this.modlist_ListObjectListView.AllColumns.Add(this.olvcOrder);
            this.modlist_ListObjectListView.AllColumns.Add(this.olvcSize);
            this.modlist_ListObjectListView.AllColumns.Add(this.olvcLastUpdated);
            this.modlist_ListObjectListView.AllColumns.Add(this.olvcDateAdded);
            this.modlist_ListObjectListView.AllColumns.Add(this.olvcDateCreated);
            this.modlist_ListObjectListView.AllColumns.Add(this.olvcPath);
            this.modlist_ListObjectListView.AllColumns.Add(this.olvcHasBackup);
            this.modlist_ListObjectListView.AllColumns.Add(this.olvcWorkshopID);
            this.modlist_ListObjectListView.AllColumns.Add(this.olvcHidden);
            this.modlist_ListObjectListView.AllColumns.Add(this.olvcTags);
            this.modlist_ListObjectListView.AllColumns.Add(this.olvSteamLink);
            this.modlist_ListObjectListView.AllColumns.Add(this.olvBrowserLink);
            this.modlist_ListObjectListView.AllColumns.Add(this.olvForWOTC);
            this.modlist_ListObjectListView.AllowColumnReorder = true;
            this.modlist_ListObjectListView.CellEditActivation = BrightIdeasSoftware.ObjectListView.CellEditActivateMode.DoubleClick;
            this.modlist_ListObjectListView.CellEditUseWholeCell = false;
            this.modlist_ListObjectListView.CheckBoxes = true;
            this.modlist_ListObjectListView.CheckedAspectName = "isActive";
            this.modlist_ListObjectListView.Columns.AddRange(new System.Windows.Forms.ColumnHeader[] {
            this.olvcActive,
            this.olvcName,
            this.olvAuthor,
            this.olvcID,
            this.olvcCategory,
            this.olvcState,
            this.olvcOrder,
            this.olvcSize,
            this.olvcLastUpdated,
            this.olvcHasBackup,
            this.olvcHidden,
            this.olvcTags,
            this.olvForWOTC});
            this.tableLayoutPanel1.SetColumnSpan(this.modlist_ListObjectListView, 3);
            this.modlist_ListObjectListView.Cursor = System.Windows.Forms.Cursors.Default;
            this.modlist_ListObjectListView.Dock = System.Windows.Forms.DockStyle.Fill;
            this.modlist_ListObjectListView.FullRowSelect = true;
            this.modlist_ListObjectListView.IsSearchOnSortColumn = false;
            this.modlist_ListObjectListView.Location = new System.Drawing.Point(3, 33);
            this.modlist_ListObjectListView.Name = "modlist_ListObjectListView";
            this.modlist_ListObjectListView.ShowItemCountOnGroups = true;
            this.modlist_ListObjectListView.Size = new System.Drawing.Size(964, 378);
            this.modlist_ListObjectListView.SortGroupItemsByPrimaryColumn = false;
            this.modlist_ListObjectListView.TabIndex = 0;
            this.modlist_ListObjectListView.TintSortColumn = true;
            this.modlist_ListObjectListView.UseCompatibleStateImageBehavior = false;
            this.modlist_ListObjectListView.UseFiltering = true;
            this.modlist_ListObjectListView.UseHyperlinks = true;
            this.modlist_ListObjectListView.View = System.Windows.Forms.View.Details;
            this.modlist_ListObjectListView.CellEditFinished += new BrightIdeasSoftware.CellEditEventHandler(this.ModListEditFinished);
            this.modlist_ListObjectListView.CellRightClick += new System.EventHandler<BrightIdeasSoftware.CellRightClickEventArgs>(this.ModListCellRightClick);
            this.modlist_ListObjectListView.CellToolTipShowing += new System.EventHandler<BrightIdeasSoftware.ToolTipShowingEventArgs>(this.ModListCellToolTipShowing);
            this.modlist_ListObjectListView.FormatRow += new System.EventHandler<BrightIdeasSoftware.FormatRowEventArgs>(this.ModListFormatRow);
            this.modlist_ListObjectListView.GroupExpandingCollapsing += new System.EventHandler<BrightIdeasSoftware.GroupExpandingCollapsingEventArgs>(this.ModListGroupExpandingCollapsing);
            this.modlist_ListObjectListView.SelectionChanged += new System.EventHandler(this.ModListSelectionChanged);
            this.modlist_ListObjectListView.ItemChecked += new System.Windows.Forms.ItemCheckedEventHandler(this.ModListItemChecked);
            this.modlist_ListObjectListView.KeyDown += new System.Windows.Forms.KeyEventHandler(this.ModListKeyDown);
            this.modlist_ListObjectListView.KeyUp += new System.Windows.Forms.KeyEventHandler(this.ModListKeyUp);
            // 
            // olvcActive
            // 
            this.olvcActive.AspectName = "isActive";
            this.olvcActive.Hideable = false;
            this.olvcActive.Text = "";
            this.olvcActive.Width = 20;
            // 
            // olvcName
            // 
            this.olvcName.AspectName = "Name";
            this.olvcName.Hideable = false;
            this.olvcName.Text = "Name";
            this.olvcName.Width = 350;
            // 
            // olvcID
            // 
            this.olvcID.AspectName = "ID";
            this.olvcID.IsEditable = false;
            this.olvcID.Text = "ID";
            this.olvcID.Width = 200;
            // 
            // olvcCategory
            // 
            this.olvcCategory.AspectName = "Category";
            this.olvcCategory.Text = "Category";
            // 
            // olvcState
            // 
            this.olvcState.IsEditable = false;
            this.olvcState.Text = "State";
            this.olvcState.Width = 40;
            // 
            // olvcOrder
            // 
            this.olvcOrder.AspectName = "Index";
            this.olvcOrder.CellEditUseWholeCell = true;
            this.olvcOrder.HeaderTextAlign = System.Windows.Forms.HorizontalAlignment.Center;
            this.olvcOrder.MinimumWidth = 40;
            this.olvcOrder.Text = "Order";
            this.olvcOrder.TextAlign = System.Windows.Forms.HorizontalAlignment.Right;
            // 
            // olvcSize
            // 
            this.olvcSize.AspectName = "Size";
            this.olvcSize.IsEditable = false;
            this.olvcSize.Searchable = false;
            this.olvcSize.Text = "Size";
            this.olvcSize.TextAlign = System.Windows.Forms.HorizontalAlignment.Right;
            this.olvcSize.Width = 100;
            // 
            // olvcLastUpdated
            // 
            this.olvcLastUpdated.AspectName = "DateUpdated";
            this.olvcLastUpdated.IsEditable = false;
            this.olvcLastUpdated.Searchable = false;
            this.olvcLastUpdated.Text = "Last Update";
            this.olvcLastUpdated.TextAlign = System.Windows.Forms.HorizontalAlignment.Right;
            this.olvcLastUpdated.Width = 120;
            // 
            // olvcDateAdded
            // 
            this.olvcDateAdded.AspectName = "DateAdded";
            this.olvcDateAdded.IsEditable = false;
            this.olvcDateAdded.IsVisible = false;
            this.olvcDateAdded.Searchable = false;
            this.olvcDateAdded.Text = "Date Added";
            this.olvcDateAdded.TextAlign = System.Windows.Forms.HorizontalAlignment.Right;
            this.olvcDateAdded.Width = 120;
            // 
            // olvcDateCreated
            // 
            this.olvcDateCreated.AspectName = "DateCreated";
            this.olvcDateCreated.IsEditable = false;
            this.olvcDateCreated.IsVisible = false;
            this.olvcDateCreated.Searchable = false;
            this.olvcDateCreated.Text = "Date Created";
            this.olvcDateCreated.Width = 120;
            // 
            // olvcPath
            // 
            this.olvcPath.AspectName = "Path";
            this.olvcPath.IsEditable = false;
            this.olvcPath.IsVisible = false;
            this.olvcPath.Searchable = false;
            this.olvcPath.Text = "Path";
            this.olvcPath.Width = 160;
            // 
            // olvcHasBackup
            // 
            this.olvcHasBackup.AspectName = "HasBackedUpSettings";
            this.olvcHasBackup.Text = "Has Backups";
            // 
            // olvcWorkshopID
            // 
            this.olvcWorkshopID.AspectName = "WorkshopID";
            this.olvcWorkshopID.IsEditable = false;
            this.olvcWorkshopID.IsVisible = false;
            this.olvcWorkshopID.Text = "Workshop ID";
            // 
            // olvcHidden
            // 
            this.olvcHidden.AspectName = "isHidden";
            this.olvcHidden.Text = "Hidden";
            // 
            // olvcTags
            // 
            this.olvcTags.AspectName = "";
            this.olvcTags.AutoCompleteEditor = false;
            this.olvcTags.AutoCompleteEditorMode = System.Windows.Forms.AutoCompleteMode.None;
            this.olvcTags.MinimumWidth = 250;
            this.olvcTags.Text = "Tags";
            this.olvcTags.Width = 250;
            // 
            // olvSteamLink
            // 
            this.olvSteamLink.AspectName = "GetSteamLink";
            this.olvSteamLink.DisplayIndex = 8;
            this.olvSteamLink.Hyperlink = true;
            this.olvSteamLink.IsEditable = false;
            this.olvSteamLink.IsVisible = false;
            this.olvSteamLink.Searchable = false;
            this.olvSteamLink.Text = "Steam Link";
            // 
            // olvBrowserLink
            // 
            this.olvBrowserLink.AspectName = "BrowserLink";
            this.olvBrowserLink.DisplayIndex = 9;
            this.olvBrowserLink.Hyperlink = true;
            this.olvBrowserLink.IsEditable = false;
            this.olvBrowserLink.IsVisible = false;
            this.olvBrowserLink.Searchable = false;
            this.olvBrowserLink.Text = "Browser Link";
            // 
            // olvForWOTC
            // 
            this.olvForWOTC.AspectName = "BuiltForWOTC";
            this.olvForWOTC.IsEditable = false;
            this.olvForWOTC.Searchable = false;
            this.olvForWOTC.Text = "For WOTC";
            // 
            // panel2
            // 
            this.panel2.Controls.Add(this.checkBox1);
            this.panel2.Controls.Add(this.modlist_toggleGroupsButton);
            this.panel2.Dock = System.Windows.Forms.DockStyle.Fill;
            this.panel2.Location = new System.Drawing.Point(220, 0);
            this.panel2.Margin = new System.Windows.Forms.Padding(0);
            this.panel2.Name = "panel2";
            this.panel2.Size = new System.Drawing.Size(350, 30);
            this.panel2.TabIndex = 2;
            // 
            // checkBox1
            // 
            this.checkBox1.AutoSize = true;
            this.checkBox1.Location = new System.Drawing.Point(94, 7);
            this.checkBox1.Name = "checkBox1";
            this.checkBox1.Size = new System.Drawing.Size(122, 17);
            this.checkBox1.TabIndex = 1;
            this.checkBox1.Text = "Show Dupe Indexes";
            this.checkBox1.UseVisualStyleBackColor = true;
            this.checkBox1.Visible = false;
            this.checkBox1.CheckedChanged += new System.EventHandler(this.checkBox1_CheckedChanged);
            // 
            // modlist_toggleGroupsButton
            // 
            this.modlist_toggleGroupsButton.Location = new System.Drawing.Point(3, 3);
            this.modlist_toggleGroupsButton.Name = "modlist_toggleGroupsButton";
            this.modlist_toggleGroupsButton.Size = new System.Drawing.Size(85, 23);
            this.modlist_toggleGroupsButton.TabIndex = 0;
            this.modlist_toggleGroupsButton.Text = "Toggle Groups";
            this.modlist_toggleGroupsButton.UseVisualStyleBackColor = true;
            this.modlist_toggleGroupsButton.Click += new System.EventHandler(this.modlist_toggleGroupsButton_Click);
            // 
            // panel3
            // 
            this.panel3.Controls.Add(this.modlist_filterClearButton);
            this.panel3.Controls.Add(this.modlist_FilterCueTextBox);
            this.panel3.Location = new System.Drawing.Point(0, 0);
            this.panel3.Margin = new System.Windows.Forms.Padding(0);
            this.panel3.Name = "panel3";
            this.panel3.Size = new System.Drawing.Size(210, 30);
            this.panel3.TabIndex = 3;
            // 
            // modlist_filterClearButton
            // 
            this.modlist_filterClearButton.Anchor = ((System.Windows.Forms.AnchorStyles)((System.Windows.Forms.AnchorStyles.Top | System.Windows.Forms.AnchorStyles.Right)));
            this.modlist_filterClearButton.AutoSize = true;
            this.modlist_filterClearButton.AutoSizeMode = System.Windows.Forms.AutoSizeMode.GrowAndShrink;
            this.modlist_filterClearButton.Cursor = System.Windows.Forms.Cursors.Hand;
            this.modlist_filterClearButton.FlatAppearance.BorderSize = 0;
            this.modlist_filterClearButton.FlatStyle = System.Windows.Forms.FlatStyle.Flat;
            this.modlist_filterClearButton.ForeColor = System.Drawing.Color.Black;
            this.modlist_filterClearButton.Image = ((System.Drawing.Image)(resources.GetObject("modlist_filterClearButton.Image")));
            this.modlist_filterClearButton.Location = new System.Drawing.Point(180, 3);
            this.modlist_filterClearButton.Name = "modlist_filterClearButton";
            this.modlist_filterClearButton.Size = new System.Drawing.Size(22, 22);
            this.modlist_filterClearButton.TabIndex = 1;
            this.modlist_filterClearButton.UseVisualStyleBackColor = true;
            this.modlist_filterClearButton.Click += new System.EventHandler(this.modlist_filterClearButton_Click);
            // 
            // modlist_FilterCueTextBox
            // 
            this.modlist_FilterCueTextBox.Anchor = System.Windows.Forms.AnchorStyles.Left;
            this.modlist_FilterCueTextBox.CueText = "Filter Mods";
            this.modlist_FilterCueTextBox.Location = new System.Drawing.Point(3, 5);
            this.modlist_FilterCueTextBox.Name = "modlist_FilterCueTextBox";
            this.modlist_FilterCueTextBox.Size = new System.Drawing.Size(175, 20);
            this.modlist_FilterCueTextBox.TabIndex = 1;
            this.modlist_FilterCueTextBox.TextChanged += new System.EventHandler(this.filterMods_TextChanged);
            // 
            // button1
            // 
            this.button1.Location = new System.Drawing.Point(318, 45);
            this.button1.Name = "button1";
            this.button1.Size = new System.Drawing.Size(75, 23);
            this.button1.TabIndex = 2;
            this.button1.Text = "button1";
            this.button1.UseVisualStyleBackColor = true;
            // 
            // modinfo_groupbox
            // 
            this.modinfo_groupbox.Controls.Add(this.tableLayoutPanel3);
            this.modinfo_groupbox.Dock = System.Windows.Forms.DockStyle.Fill;
            this.modinfo_groupbox.Location = new System.Drawing.Point(0, 0);
            this.modinfo_groupbox.Margin = new System.Windows.Forms.Padding(0);
            this.modinfo_groupbox.Name = "modinfo_groupbox";
            this.modinfo_groupbox.Padding = new System.Windows.Forms.Padding(0);
            this.modinfo_groupbox.Size = new System.Drawing.Size(970, 238);
            this.modinfo_groupbox.TabIndex = 3;
            this.modinfo_groupbox.TabStop = false;
            this.modinfo_groupbox.Text = "Mod Info";
            // 
            // tableLayoutPanel3
            // 
            this.tableLayoutPanel3.ColumnCount = 2;
            this.tableLayoutPanel3.ColumnStyles.Add(new System.Windows.Forms.ColumnStyle(System.Windows.Forms.SizeType.Absolute, 200F));
            this.tableLayoutPanel3.ColumnStyles.Add(new System.Windows.Forms.ColumnStyle(System.Windows.Forms.SizeType.Percent, 100F));
            this.tableLayoutPanel3.Controls.Add(this.modinfo_tabcontrol, 1, 0);
            this.tableLayoutPanel3.Controls.Add(this.modinfo_image_picturebox, 0, 0);
            this.tableLayoutPanel3.Dock = System.Windows.Forms.DockStyle.Fill;
            this.tableLayoutPanel3.Location = new System.Drawing.Point(0, 13);
            this.tableLayoutPanel3.Margin = new System.Windows.Forms.Padding(0);
            this.tableLayoutPanel3.Name = "tableLayoutPanel3";
            this.tableLayoutPanel3.RowCount = 1;
            this.tableLayoutPanel3.RowStyles.Add(new System.Windows.Forms.RowStyle(System.Windows.Forms.SizeType.Percent, 100F));
            this.tableLayoutPanel3.Size = new System.Drawing.Size(970, 225);
            this.tableLayoutPanel3.TabIndex = 10;
            // 
            // modinfo_tabcontrol
            // 
            this.modinfo_tabcontrol.Anchor = ((System.Windows.Forms.AnchorStyles)((((System.Windows.Forms.AnchorStyles.Top | System.Windows.Forms.AnchorStyles.Bottom) 
            | System.Windows.Forms.AnchorStyles.Left) 
            | System.Windows.Forms.AnchorStyles.Right)));
            this.modinfo_tabcontrol.Controls.Add(this.modinfo_details_tab);
            this.modinfo_tabcontrol.Controls.Add(this.modinfo_readme_tab);
            this.modinfo_tabcontrol.Controls.Add(this.modinfo_inspect_tab);
            this.modinfo_tabcontrol.Controls.Add(this.modinfo_config_tab);
            this.modinfo_tabcontrol.Controls.Add(this.modinfo_changelog_tab);
            this.modinfo_tabcontrol.Location = new System.Drawing.Point(200, 0);
            this.modinfo_tabcontrol.Margin = new System.Windows.Forms.Padding(0, 0, 2, 2);
            this.modinfo_tabcontrol.Name = "modinfo_tabcontrol";
            this.modinfo_tabcontrol.SelectedIndex = 0;
            this.modinfo_tabcontrol.Size = new System.Drawing.Size(768, 223);
            this.modinfo_tabcontrol.TabIndex = 9;
            this.modinfo_tabcontrol.Selected += new System.Windows.Forms.TabControlEventHandler(this.ModInfoTabSelected);
            // 
            // modinfo_details_tab
            // 
            this.modinfo_details_tab.Controls.Add(this.btnDescSave);
            this.modinfo_details_tab.Controls.Add(this.modinfo_info_CreatedLabel);
            this.modinfo_details_tab.Controls.Add(this.modinfo_info_DescriptionLabel);
            this.modinfo_details_tab.Controls.Add(this.modinfo_info_InstalledTextBox);
            this.modinfo_details_tab.Controls.Add(this.modinfo_info_DateCreatedTextBox);
            this.modinfo_details_tab.Controls.Add(this.modinfo_info_InstalledLabel);
            this.modinfo_details_tab.Controls.Add(this.modinfo_info_TitleTextBox);
            this.modinfo_details_tab.Controls.Add(this.modinfo_info_AuthorTextBox);
            this.modinfo_details_tab.Controls.Add(this.modinfo_info_TitleLabel);
            this.modinfo_details_tab.Controls.Add(this.modinfo_info_AuthorLabel);
            this.modinfo_details_tab.Controls.Add(this.modinfo_info_DescriptionRichTextBox);
            this.modinfo_details_tab.Location = new System.Drawing.Point(4, 22);
            this.modinfo_details_tab.Name = "modinfo_details_tab";
            this.modinfo_details_tab.Padding = new System.Windows.Forms.Padding(3);
            this.modinfo_details_tab.Size = new System.Drawing.Size(760, 197);
            this.modinfo_details_tab.TabIndex = 0;
            this.modinfo_details_tab.Text = "Info";
            this.modinfo_details_tab.UseVisualStyleBackColor = true;
            // 
            // btnDescSave
            // 
            this.btnDescSave.Font = new System.Drawing.Font("Microsoft Sans Serif", 6F, System.Drawing.FontStyle.Regular, System.Drawing.GraphicsUnit.Point, ((byte)(0)));
            this.btnDescSave.Location = new System.Drawing.Point(7, 75);
            this.btnDescSave.Name = "btnDescSave";
            this.btnDescSave.Size = new System.Drawing.Size(83, 23);
            this.btnDescSave.TabIndex = 11;
            this.btnDescSave.Text = "Save Description";
            this.btnDescSave.UseVisualStyleBackColor = true;
            this.btnDescSave.Click += new System.EventHandler(this.btnDescSave_Click);
            // 
            // modinfo_info_CreatedLabel
            // 
            this.modinfo_info_CreatedLabel.AutoSize = true;
            this.modinfo_info_CreatedLabel.Location = new System.Drawing.Point(6, 35);
            this.modinfo_info_CreatedLabel.Name = "modinfo_info_CreatedLabel";
            this.modinfo_info_CreatedLabel.Size = new System.Drawing.Size(44, 13);
            this.modinfo_info_CreatedLabel.TabIndex = 10;
            this.modinfo_info_CreatedLabel.Text = "Created";
            // 
            // modinfo_info_DescriptionLabel
            // 
            this.modinfo_info_DescriptionLabel.AutoSize = true;
            this.modinfo_info_DescriptionLabel.Location = new System.Drawing.Point(6, 58);
            this.modinfo_info_DescriptionLabel.Name = "modinfo_info_DescriptionLabel";
            this.modinfo_info_DescriptionLabel.Size = new System.Drawing.Size(60, 13);
            this.modinfo_info_DescriptionLabel.TabIndex = 9;
            this.modinfo_info_DescriptionLabel.Text = "Description";
            // 
            // modinfo_info_InstalledTextBox
            // 
            this.modinfo_info_InstalledTextBox.Location = new System.Drawing.Point(431, 32);
            this.modinfo_info_InstalledTextBox.Name = "modinfo_info_InstalledTextBox";
            this.modinfo_info_InstalledTextBox.ReadOnly = true;
            this.modinfo_info_InstalledTextBox.Size = new System.Drawing.Size(224, 20);
            this.modinfo_info_InstalledTextBox.TabIndex = 7;
            // 
            // modinfo_info_DateCreatedTextBox
            // 
            this.modinfo_info_DateCreatedTextBox.Location = new System.Drawing.Point(96, 32);
            this.modinfo_info_DateCreatedTextBox.Name = "modinfo_info_DateCreatedTextBox";
            this.modinfo_info_DateCreatedTextBox.ReadOnly = true;
            this.modinfo_info_DateCreatedTextBox.Size = new System.Drawing.Size(224, 20);
            this.modinfo_info_DateCreatedTextBox.TabIndex = 5;
            // 
            // modinfo_info_InstalledLabel
            // 
            this.modinfo_info_InstalledLabel.AutoSize = true;
            this.modinfo_info_InstalledLabel.Location = new System.Drawing.Point(341, 35);
            this.modinfo_info_InstalledLabel.Name = "modinfo_info_InstalledLabel";
            this.modinfo_info_InstalledLabel.Size = new System.Drawing.Size(46, 13);
            this.modinfo_info_InstalledLabel.TabIndex = 4;
            this.modinfo_info_InstalledLabel.Text = "Installed";
            // 
            // modinfo_info_TitleTextBox
            // 
            this.modinfo_info_TitleTextBox.Location = new System.Drawing.Point(96, 6);
            this.modinfo_info_TitleTextBox.Name = "modinfo_info_TitleTextBox";
            this.modinfo_info_TitleTextBox.ReadOnly = true;
            this.modinfo_info_TitleTextBox.Size = new System.Drawing.Size(224, 20);
            this.modinfo_info_TitleTextBox.TabIndex = 3;
            // 
            // modinfo_info_AuthorTextBox
            // 
            this.modinfo_info_AuthorTextBox.Location = new System.Drawing.Point(431, 9);
            this.modinfo_info_AuthorTextBox.Name = "modinfo_info_AuthorTextBox";
            this.modinfo_info_AuthorTextBox.ReadOnly = true;
            this.modinfo_info_AuthorTextBox.Size = new System.Drawing.Size(224, 20);
            this.modinfo_info_AuthorTextBox.TabIndex = 2;
            // 
            // modinfo_info_TitleLabel
            // 
            this.modinfo_info_TitleLabel.AutoSize = true;
            this.modinfo_info_TitleLabel.Location = new System.Drawing.Point(6, 9);
            this.modinfo_info_TitleLabel.Name = "modinfo_info_TitleLabel";
            this.modinfo_info_TitleLabel.Size = new System.Drawing.Size(27, 13);
            this.modinfo_info_TitleLabel.TabIndex = 1;
            this.modinfo_info_TitleLabel.Text = "Title";
            // 
            // modinfo_info_AuthorLabel
            // 
            this.modinfo_info_AuthorLabel.AutoSize = true;
            this.modinfo_info_AuthorLabel.Location = new System.Drawing.Point(341, 12);
            this.modinfo_info_AuthorLabel.Name = "modinfo_info_AuthorLabel";
            this.modinfo_info_AuthorLabel.Size = new System.Drawing.Size(38, 13);
            this.modinfo_info_AuthorLabel.TabIndex = 0;
            this.modinfo_info_AuthorLabel.Text = "Author";
            // 
            // modinfo_info_DescriptionRichTextBox
            // 
            this.modinfo_info_DescriptionRichTextBox.Anchor = ((System.Windows.Forms.AnchorStyles)((((System.Windows.Forms.AnchorStyles.Top | System.Windows.Forms.AnchorStyles.Bottom) 
            | System.Windows.Forms.AnchorStyles.Left) 
            | System.Windows.Forms.AnchorStyles.Right)));
            this.modinfo_info_DescriptionRichTextBox.Location = new System.Drawing.Point(96, 58);
            this.modinfo_info_DescriptionRichTextBox.Name = "modinfo_info_DescriptionRichTextBox";
            this.modinfo_info_DescriptionRichTextBox.Size = new System.Drawing.Size(661, 136);
            this.modinfo_info_DescriptionRichTextBox.TabIndex = 8;
            this.modinfo_info_DescriptionRichTextBox.Text = "";
            this.modinfo_info_DescriptionRichTextBox.LinkClicked += new System.Windows.Forms.LinkClickedEventHandler(this.ControlLinkClicked);
            this.modinfo_info_DescriptionRichTextBox.TextChanged += new System.EventHandler(this.modinfo_info_DescriptionRichTextBox_TextChanged);
            // 
            // modinfo_readme_tab
            // 
            this.modinfo_readme_tab.Controls.Add(this.modinfo_readme_RichTextBox);
            this.modinfo_readme_tab.Location = new System.Drawing.Point(4, 22);
            this.modinfo_readme_tab.Name = "modinfo_readme_tab";
            this.modinfo_readme_tab.Padding = new System.Windows.Forms.Padding(3);
            this.modinfo_readme_tab.Size = new System.Drawing.Size(760, 197);
            this.modinfo_readme_tab.TabIndex = 1;
            this.modinfo_readme_tab.Text = "ReadMe";
            this.modinfo_readme_tab.UseVisualStyleBackColor = true;
            // 
            // modinfo_readme_RichTextBox
            // 
            this.modinfo_readme_RichTextBox.Anchor = ((System.Windows.Forms.AnchorStyles)((((System.Windows.Forms.AnchorStyles.Top | System.Windows.Forms.AnchorStyles.Bottom) 
            | System.Windows.Forms.AnchorStyles.Left) 
            | System.Windows.Forms.AnchorStyles.Right)));
            this.modinfo_readme_RichTextBox.BorderStyle = System.Windows.Forms.BorderStyle.None;
            this.modinfo_readme_RichTextBox.Location = new System.Drawing.Point(3, 3);
            this.modinfo_readme_RichTextBox.Name = "modinfo_readme_RichTextBox";
            this.modinfo_readme_RichTextBox.ReadOnly = true;
            this.modinfo_readme_RichTextBox.Size = new System.Drawing.Size(754, 191);
            this.modinfo_readme_RichTextBox.TabIndex = 0;
            this.modinfo_readme_RichTextBox.Text = "";
            this.modinfo_readme_RichTextBox.LinkClicked += new System.Windows.Forms.LinkClickedEventHandler(this.ControlLinkClicked);
            // 
            // modinfo_inspect_tab
            // 
            this.modinfo_inspect_tab.Controls.Add(this.modinfo_inspect_propertygrid);
            this.modinfo_inspect_tab.Location = new System.Drawing.Point(4, 22);
            this.modinfo_inspect_tab.Name = "modinfo_inspect_tab";
            this.modinfo_inspect_tab.Padding = new System.Windows.Forms.Padding(3);
            this.modinfo_inspect_tab.Size = new System.Drawing.Size(760, 197);
            this.modinfo_inspect_tab.TabIndex = 2;
            this.modinfo_inspect_tab.Text = "Inspect";
            this.modinfo_inspect_tab.UseVisualStyleBackColor = true;
            // 
            // modinfo_inspect_propertygrid
            // 
            this.modinfo_inspect_propertygrid.Dock = System.Windows.Forms.DockStyle.Fill;
            this.modinfo_inspect_propertygrid.HelpVisible = false;
            this.modinfo_inspect_propertygrid.LineColor = System.Drawing.SystemColors.ControlDark;
            this.modinfo_inspect_propertygrid.Location = new System.Drawing.Point(3, 3);
            this.modinfo_inspect_propertygrid.Name = "modinfo_inspect_propertygrid";
            this.modinfo_inspect_propertygrid.Size = new System.Drawing.Size(754, 191);
            this.modinfo_inspect_propertygrid.TabIndex = 9;
            this.modinfo_inspect_propertygrid.Layout += new System.Windows.Forms.LayoutEventHandler(this.modinfo_inspect_propertygrid_Layout);
            // 
            // modinfo_config_tab
            // 
            this.modinfo_config_tab.Controls.Add(this.modinfo_config_TableLayoutPanel);
            this.modinfo_config_tab.Location = new System.Drawing.Point(4, 22);
            this.modinfo_config_tab.Name = "modinfo_config_tab";
            this.modinfo_config_tab.Padding = new System.Windows.Forms.Padding(3);
            this.modinfo_config_tab.Size = new System.Drawing.Size(760, 197);
            this.modinfo_config_tab.TabIndex = 3;
            this.modinfo_config_tab.Text = "Config";
            this.modinfo_config_tab.UseVisualStyleBackColor = true;
            // 
            // modinfo_config_TableLayoutPanel
            // 
            this.modinfo_config_TableLayoutPanel.ColumnCount = 2;
            this.modinfo_config_TableLayoutPanel.ColumnStyles.Add(new System.Windows.Forms.ColumnStyle(System.Windows.Forms.SizeType.Absolute, 200F));
            this.modinfo_config_TableLayoutPanel.ColumnStyles.Add(new System.Windows.Forms.ColumnStyle(System.Windows.Forms.SizeType.Percent, 100F));
            this.modinfo_config_TableLayoutPanel.ColumnStyles.Add(new System.Windows.Forms.ColumnStyle(System.Windows.Forms.SizeType.Absolute, 20F));
            this.modinfo_config_TableLayoutPanel.ColumnStyles.Add(new System.Windows.Forms.ColumnStyle(System.Windows.Forms.SizeType.Absolute, 20F));
            this.modinfo_config_TableLayoutPanel.ColumnStyles.Add(new System.Windows.Forms.ColumnStyle(System.Windows.Forms.SizeType.Absolute, 20F));
            this.modinfo_config_TableLayoutPanel.Controls.Add(this.modinfo_ConfigFCTB, 0, 1);
            this.modinfo_config_TableLayoutPanel.Controls.Add(this.modinfo_config_FileSelectCueComboBox, 0, 0);
            this.modinfo_config_TableLayoutPanel.Controls.Add(this.modinfo_config_buttonsTableLayoutPanel, 1, 0);
            this.modinfo_config_TableLayoutPanel.Dock = System.Windows.Forms.DockStyle.Fill;
            this.modinfo_config_TableLayoutPanel.Location = new System.Drawing.Point(3, 3);
            this.modinfo_config_TableLayoutPanel.Margin = new System.Windows.Forms.Padding(0);
            this.modinfo_config_TableLayoutPanel.Name = "modinfo_config_TableLayoutPanel";
            this.modinfo_config_TableLayoutPanel.RowCount = 2;
            this.modinfo_config_TableLayoutPanel.RowStyles.Add(new System.Windows.Forms.RowStyle(System.Windows.Forms.SizeType.Absolute, 30F));
            this.modinfo_config_TableLayoutPanel.RowStyles.Add(new System.Windows.Forms.RowStyle(System.Windows.Forms.SizeType.Percent, 100F));
            this.modinfo_config_TableLayoutPanel.Size = new System.Drawing.Size(754, 191);
            this.modinfo_config_TableLayoutPanel.TabIndex = 13;
            // 
            // modinfo_ConfigFCTB
            // 
            this.modinfo_ConfigFCTB.AllowSeveralTextStyleDrawing = true;
            this.modinfo_ConfigFCTB.AutoCompleteBracketsList = new char[] {
        '(',
        ')',
        '{',
        '}',
        '[',
        ']',
        '\"',
        '\"',
        '\'',
        '\''};
            this.modinfo_ConfigFCTB.AutoScrollMinSize = new System.Drawing.Size(0, 14);
            this.modinfo_ConfigFCTB.BackBrush = null;
            this.modinfo_ConfigFCTB.BorderStyle = System.Windows.Forms.BorderStyle.FixedSingle;
            this.modinfo_ConfigFCTB.ChangedLineColor = System.Drawing.SystemColors.Info;
            this.modinfo_ConfigFCTB.CharHeight = 14;
            this.modinfo_ConfigFCTB.CharWidth = 8;
            this.modinfo_config_TableLayoutPanel.SetColumnSpan(this.modinfo_ConfigFCTB, 2);
            this.modinfo_ConfigFCTB.CommentPrefix = ";";
            this.modinfo_ConfigFCTB.Cursor = System.Windows.Forms.Cursors.IBeam;
            this.modinfo_ConfigFCTB.DisabledColor = System.Drawing.Color.FromArgb(((int)(((byte)(100)))), ((int)(((byte)(180)))), ((int)(((byte)(180)))), ((int)(((byte)(180)))));
            this.modinfo_ConfigFCTB.Dock = System.Windows.Forms.DockStyle.Fill;
            this.modinfo_ConfigFCTB.IsReplaceMode = false;
            this.modinfo_ConfigFCTB.Location = new System.Drawing.Point(2, 30);
            this.modinfo_ConfigFCTB.Margin = new System.Windows.Forms.Padding(2, 0, 2, 2);
            this.modinfo_ConfigFCTB.Name = "modinfo_ConfigFCTB";
            this.modinfo_ConfigFCTB.Paddings = new System.Windows.Forms.Padding(0);
            this.modinfo_ConfigFCTB.SelectionColor = System.Drawing.Color.FromArgb(((int)(((byte)(60)))), ((int)(((byte)(0)))), ((int)(((byte)(0)))), ((int)(((byte)(255)))));
            this.modinfo_ConfigFCTB.ServiceColors = ((FastColoredTextBoxNS.ServiceColors)(resources.GetObject("modinfo_ConfigFCTB.ServiceColors")));
            this.modinfo_ConfigFCTB.Size = new System.Drawing.Size(750, 159);
            this.modinfo_ConfigFCTB.TabIndex = 11;
            this.modinfo_ConfigFCTB.WordWrap = true;
            this.modinfo_ConfigFCTB.Zoom = 100;
            this.modinfo_ConfigFCTB.TextChanged += new System.EventHandler<FastColoredTextBoxNS.TextChangedEventArgs>(this.modinfo_ConfigFCTB_TextChanged);
            // 
            // modinfo_config_FileSelectCueComboBox
            // 
            this.modinfo_config_FileSelectCueComboBox.CueText = "Select INI to edit";
            this.modinfo_config_FileSelectCueComboBox.DropDownStyle = System.Windows.Forms.ComboBoxStyle.DropDownList;
            this.modinfo_config_FileSelectCueComboBox.FormattingEnabled = true;
            this.modinfo_config_FileSelectCueComboBox.Location = new System.Drawing.Point(3, 3);
            this.modinfo_config_FileSelectCueComboBox.Name = "modinfo_config_FileSelectCueComboBox";
            this.modinfo_config_FileSelectCueComboBox.Size = new System.Drawing.Size(194, 21);
            this.modinfo_config_FileSelectCueComboBox.TabIndex = 12;
            this.toolTip.SetToolTip(this.modinfo_config_FileSelectCueComboBox, "Select an INI file to view or edit");
            this.modinfo_config_FileSelectCueComboBox.DropDown += new System.EventHandler(this.AdjustWidthComboBox_DropDown);
            this.modinfo_config_FileSelectCueComboBox.SelectedIndexChanged += new System.EventHandler(this.modinfo_config_FileSelectCueComboBox_SelectedIndexChanged);
            // 
            // modinfo_config_buttonsTableLayoutPanel
            // 
            this.modinfo_config_buttonsTableLayoutPanel.ColumnCount = 5;
            this.modinfo_config_buttonsTableLayoutPanel.ColumnStyles.Add(new System.Windows.Forms.ColumnStyle(System.Windows.Forms.SizeType.Percent, 20F));
            this.modinfo_config_buttonsTableLayoutPanel.ColumnStyles.Add(new System.Windows.Forms.ColumnStyle(System.Windows.Forms.SizeType.Percent, 20F));
            this.modinfo_config_buttonsTableLayoutPanel.ColumnStyles.Add(new System.Windows.Forms.ColumnStyle(System.Windows.Forms.SizeType.Percent, 20F));
            this.modinfo_config_buttonsTableLayoutPanel.ColumnStyles.Add(new System.Windows.Forms.ColumnStyle(System.Windows.Forms.SizeType.Percent, 20F));
            this.modinfo_config_buttonsTableLayoutPanel.ColumnStyles.Add(new System.Windows.Forms.ColumnStyle(System.Windows.Forms.SizeType.Percent, 20F));
            this.modinfo_config_buttonsTableLayoutPanel.Controls.Add(this.modinfo_config_ExpandButton, 0, 0);
            this.modinfo_config_buttonsTableLayoutPanel.Controls.Add(this.modinfo_config_CompareButton, 4, 0);
            this.modinfo_config_buttonsTableLayoutPanel.Controls.Add(this.modinfo_config_SaveButton, 1, 0);
            this.modinfo_config_buttonsTableLayoutPanel.Controls.Add(this.modinfo_config_LoadButton, 2, 0);
            this.modinfo_config_buttonsTableLayoutPanel.Controls.Add(this.modinfo_config_RemoveButton, 3, 0);
            this.modinfo_config_buttonsTableLayoutPanel.Dock = System.Windows.Forms.DockStyle.Right;
            this.modinfo_config_buttonsTableLayoutPanel.Location = new System.Drawing.Point(353, 0);
            this.modinfo_config_buttonsTableLayoutPanel.Margin = new System.Windows.Forms.Padding(0);
            this.modinfo_config_buttonsTableLayoutPanel.Name = "modinfo_config_buttonsTableLayoutPanel";
            this.modinfo_config_buttonsTableLayoutPanel.RowCount = 1;
            this.modinfo_config_buttonsTableLayoutPanel.RowStyles.Add(new System.Windows.Forms.RowStyle(System.Windows.Forms.SizeType.Percent, 100F));
            this.modinfo_config_buttonsTableLayoutPanel.Size = new System.Drawing.Size(401, 30);
            this.modinfo_config_buttonsTableLayoutPanel.TabIndex = 13;
            // 
            // modinfo_config_ExpandButton
            // 
            this.modinfo_config_ExpandButton.Anchor = System.Windows.Forms.AnchorStyles.None;
            this.modinfo_config_ExpandButton.Location = new System.Drawing.Point(3, 3);
            this.modinfo_config_ExpandButton.Name = "modinfo_config_ExpandButton";
            this.modinfo_config_ExpandButton.Size = new System.Drawing.Size(74, 23);
            this.modinfo_config_ExpandButton.TabIndex = 13;
            this.modinfo_config_ExpandButton.Text = "Expand";
            this.toolTip.SetToolTip(this.modinfo_config_ExpandButton, "Expand the INI editor to fill the window");
            this.modinfo_config_ExpandButton.UseVisualStyleBackColor = true;
            this.modinfo_config_ExpandButton.Click += new System.EventHandler(this.modinfo_config_ExpandButton_Click);
            // 
            // modinfo_config_CompareButton
            // 
            this.modinfo_config_CompareButton.Anchor = System.Windows.Forms.AnchorStyles.None;
            this.modinfo_config_CompareButton.Enabled = false;
            this.modinfo_config_CompareButton.Location = new System.Drawing.Point(323, 4);
            this.modinfo_config_CompareButton.Name = "modinfo_config_CompareButton";
            this.modinfo_config_CompareButton.Size = new System.Drawing.Size(74, 21);
            this.modinfo_config_CompareButton.TabIndex = 14;
            this.modinfo_config_CompareButton.Text = "Compare";
            this.toolTip.SetToolTip(this.modinfo_config_CompareButton, "Compare the current file on disk to the backup file");
            this.modinfo_config_CompareButton.UseVisualStyleBackColor = true;
            this.modinfo_config_CompareButton.Click += new System.EventHandler(this.modinfo_config_CompareButton_Click);
            // 
            // modinfo_config_SaveButton
            // 
            this.modinfo_config_SaveButton.Anchor = System.Windows.Forms.AnchorStyles.None;
            this.modinfo_config_SaveButton.Location = new System.Drawing.Point(83, 4);
            this.modinfo_config_SaveButton.Name = "modinfo_config_SaveButton";
            this.modinfo_config_SaveButton.Size = new System.Drawing.Size(74, 21);
            this.modinfo_config_SaveButton.TabIndex = 3;
            this.modinfo_config_SaveButton.Text = "Save";
            this.toolTip.SetToolTip(this.modinfo_config_SaveButton, "Save current settings to the file on disk and the backup file");
            this.modinfo_config_SaveButton.UseVisualStyleBackColor = true;
            this.modinfo_config_SaveButton.Click += new System.EventHandler(this.modinfo_config_SaveButton_Click);
            // 
            // modinfo_config_LoadButton
            // 
            this.modinfo_config_LoadButton.Anchor = System.Windows.Forms.AnchorStyles.None;
            this.modinfo_config_LoadButton.Enabled = false;
            this.modinfo_config_LoadButton.Location = new System.Drawing.Point(163, 4);
            this.modinfo_config_LoadButton.Name = "modinfo_config_LoadButton";
            this.modinfo_config_LoadButton.Size = new System.Drawing.Size(74, 21);
            this.modinfo_config_LoadButton.TabIndex = 10;
            this.modinfo_config_LoadButton.Text = "Load";
            this.toolTip.SetToolTip(this.modinfo_config_LoadButton, "Load settings from the backup file");
            this.modinfo_config_LoadButton.UseVisualStyleBackColor = true;
            this.modinfo_config_LoadButton.Click += new System.EventHandler(this.modinfo_config_LoadButton_Click);
            // 
            // modinfo_config_RemoveButton
            // 
            this.modinfo_config_RemoveButton.Anchor = System.Windows.Forms.AnchorStyles.None;
            this.modinfo_config_RemoveButton.Enabled = false;
            this.modinfo_config_RemoveButton.Location = new System.Drawing.Point(243, 4);
            this.modinfo_config_RemoveButton.Name = "modinfo_config_RemoveButton";
            this.modinfo_config_RemoveButton.Size = new System.Drawing.Size(74, 21);
            this.modinfo_config_RemoveButton.TabIndex = 15;
            this.modinfo_config_RemoveButton.Text = "Remove";
            this.toolTip.SetToolTip(this.modinfo_config_RemoveButton, "Remove settings from the backup file");
            this.modinfo_config_RemoveButton.UseVisualStyleBackColor = true;
            this.modinfo_config_RemoveButton.Click += new System.EventHandler(this.modinfo_config_RemoveButton_Click);
            // 
            // modinfo_changelog_tab
            // 
            this.modinfo_changelog_tab.Controls.Add(this.modinfo_changelog_richtextbox);
            this.modinfo_changelog_tab.Location = new System.Drawing.Point(4, 22);
            this.modinfo_changelog_tab.Name = "modinfo_changelog_tab";
            this.modinfo_changelog_tab.Padding = new System.Windows.Forms.Padding(3);
            this.modinfo_changelog_tab.Size = new System.Drawing.Size(760, 197);
            this.modinfo_changelog_tab.TabIndex = 4;
            this.modinfo_changelog_tab.Text = "Changelog";
            this.modinfo_changelog_tab.UseVisualStyleBackColor = true;
            // 
            // modinfo_changelog_richtextbox
            // 
            this.modinfo_changelog_richtextbox.BorderStyle = System.Windows.Forms.BorderStyle.None;
            this.modinfo_changelog_richtextbox.Dock = System.Windows.Forms.DockStyle.Fill;
            this.modinfo_changelog_richtextbox.Location = new System.Drawing.Point(3, 3);
            this.modinfo_changelog_richtextbox.Name = "modinfo_changelog_richtextbox";
            this.modinfo_changelog_richtextbox.ReadOnly = true;
            this.modinfo_changelog_richtextbox.Size = new System.Drawing.Size(754, 191);
            this.modinfo_changelog_richtextbox.TabIndex = 0;
            this.modinfo_changelog_richtextbox.Text = "";
            this.modinfo_changelog_richtextbox.LinkClicked += new System.Windows.Forms.LinkClickedEventHandler(this.ControlLinkClicked);
            // 
            // modinfo_image_picturebox
            // 
            this.modinfo_image_picturebox.Anchor = System.Windows.Forms.AnchorStyles.None;
            this.modinfo_image_picturebox.BackColor = System.Drawing.SystemColors.ControlDarkDark;
            this.modinfo_image_picturebox.BackgroundImageLayout = System.Windows.Forms.ImageLayout.Stretch;
            this.modinfo_image_picturebox.BorderStyle = System.Windows.Forms.BorderStyle.FixedSingle;
            this.modinfo_image_picturebox.Location = new System.Drawing.Point(4, 16);
            this.modinfo_image_picturebox.Name = "modinfo_image_picturebox";
            this.modinfo_image_picturebox.Size = new System.Drawing.Size(192, 192);
            this.modinfo_image_picturebox.SizeMode = System.Windows.Forms.PictureBoxSizeMode.Zoom;
            this.modinfo_image_picturebox.TabIndex = 8;
            this.modinfo_image_picturebox.TabStop = false;
            // 
            // conflicts_tab
            // 
            this.conflicts_tab.Controls.Add(this.conflicts_tab_tableLayoutPanel);
            this.conflicts_tab.Location = new System.Drawing.Point(4, 23);
            this.conflicts_tab.Name = "conflicts_tab";
            this.conflicts_tab.Padding = new System.Windows.Forms.Padding(3);
            this.conflicts_tab.Size = new System.Drawing.Size(976, 662);
            this.conflicts_tab.TabIndex = 1;
            this.conflicts_tab.Text = "Class Overrides";
            this.conflicts_tab.UseVisualStyleBackColor = true;
            // 
            // conflicts_tab_tableLayoutPanel
            // 
            this.conflicts_tab_tableLayoutPanel.ColumnCount = 2;
            this.conflicts_tab_tableLayoutPanel.ColumnStyles.Add(new System.Windows.Forms.ColumnStyle(System.Windows.Forms.SizeType.Absolute, 300F));
            this.conflicts_tab_tableLayoutPanel.ColumnStyles.Add(new System.Windows.Forms.ColumnStyle(System.Windows.Forms.SizeType.Percent, 100F));
            this.conflicts_tab_tableLayoutPanel.Controls.Add(this.conflicts_log_label, 0, 0);
            this.conflicts_tab_tableLayoutPanel.Controls.Add(this.conflicts_datagrid, 1, 0);
            this.conflicts_tab_tableLayoutPanel.Controls.Add(this.conflicts_textbox, 0, 1);
            this.conflicts_tab_tableLayoutPanel.Dock = System.Windows.Forms.DockStyle.Fill;
            this.conflicts_tab_tableLayoutPanel.Location = new System.Drawing.Point(3, 3);
            this.conflicts_tab_tableLayoutPanel.Name = "conflicts_tab_tableLayoutPanel";
            this.conflicts_tab_tableLayoutPanel.RowCount = 2;
            this.conflicts_tab_tableLayoutPanel.RowStyles.Add(new System.Windows.Forms.RowStyle(System.Windows.Forms.SizeType.Absolute, 20F));
            this.conflicts_tab_tableLayoutPanel.RowStyles.Add(new System.Windows.Forms.RowStyle(System.Windows.Forms.SizeType.Percent, 100F));
            this.conflicts_tab_tableLayoutPanel.Size = new System.Drawing.Size(970, 656);
            this.conflicts_tab_tableLayoutPanel.TabIndex = 9;
            // 
            // conflicts_log_label
            // 
            this.conflicts_log_label.AutoSize = true;
            this.conflicts_log_label.Location = new System.Drawing.Point(3, 0);
            this.conflicts_log_label.Name = "conflicts_log_label";
            this.conflicts_log_label.Size = new System.Drawing.Size(28, 13);
            this.conflicts_log_label.TabIndex = 8;
            this.conflicts_log_label.Text = "Log:";
            // 
            // conflicts_datagrid
            // 
            this.conflicts_datagrid.AllowUserToAddRows = false;
            this.conflicts_datagrid.AllowUserToDeleteRows = false;
            this.conflicts_datagrid.AllowUserToOrderColumns = true;
            this.conflicts_datagrid.ColumnHeadersHeightSizeMode = System.Windows.Forms.DataGridViewColumnHeadersHeightSizeMode.AutoSize;
            this.conflicts_datagrid.Columns.AddRange(new System.Windows.Forms.DataGridViewColumn[] {
            this.ColumnModName,
            this.ColumnInternalClass,
            this.ColumnModClass});
            this.conflicts_datagrid.Dock = System.Windows.Forms.DockStyle.Fill;
            this.conflicts_datagrid.Location = new System.Drawing.Point(303, 3);
            this.conflicts_datagrid.Name = "conflicts_datagrid";
            this.conflicts_datagrid.ReadOnly = true;
            this.conflicts_tab_tableLayoutPanel.SetRowSpan(this.conflicts_datagrid, 2);
            this.conflicts_datagrid.Size = new System.Drawing.Size(664, 650);
            this.conflicts_datagrid.TabIndex = 6;
            // 
            // ColumnModName
            // 
            this.ColumnModName.AutoSizeMode = System.Windows.Forms.DataGridViewAutoSizeColumnMode.Fill;
            this.ColumnModName.FillWeight = 30F;
            this.ColumnModName.HeaderText = "Mod";
            this.ColumnModName.Name = "ColumnModName";
            this.ColumnModName.ReadOnly = true;
            // 
            // ColumnInternalClass
            // 
            this.ColumnInternalClass.AutoSizeMode = System.Windows.Forms.DataGridViewAutoSizeColumnMode.Fill;
            this.ColumnInternalClass.FillWeight = 30F;
            this.ColumnInternalClass.HeaderText = "Internal Class";
            this.ColumnInternalClass.Name = "ColumnInternalClass";
            this.ColumnInternalClass.ReadOnly = true;
            // 
            // ColumnModClass
            // 
            this.ColumnModClass.AutoSizeMode = System.Windows.Forms.DataGridViewAutoSizeColumnMode.Fill;
            this.ColumnModClass.FillWeight = 40F;
            this.ColumnModClass.HeaderText = "Mod Class";
            this.ColumnModClass.Name = "ColumnModClass";
            this.ColumnModClass.ReadOnly = true;
            // 
            // conflicts_textbox
            // 
            this.conflicts_textbox.Dock = System.Windows.Forms.DockStyle.Fill;
            this.conflicts_textbox.Location = new System.Drawing.Point(3, 23);
            this.conflicts_textbox.Multiline = true;
            this.conflicts_textbox.Name = "conflicts_textbox";
            this.conflicts_textbox.ScrollBars = System.Windows.Forms.ScrollBars.Vertical;
            this.conflicts_textbox.Size = new System.Drawing.Size(294, 630);
            this.conflicts_textbox.TabIndex = 7;
            // 
            // export_tab
            // 
            this.export_tab.Controls.Add(this.tableLayoutPanel2);
            this.export_tab.Location = new System.Drawing.Point(4, 23);
            this.export_tab.Name = "export_tab";
            this.export_tab.Padding = new System.Windows.Forms.Padding(3);
            this.export_tab.Size = new System.Drawing.Size(976, 662);
            this.export_tab.TabIndex = 2;
            this.export_tab.Text = "Profiles";
            this.export_tab.UseVisualStyleBackColor = true;
            // 
            // tableLayoutPanel2
            // 
            this.tableLayoutPanel2.ColumnCount = 3;
            this.tableLayoutPanel2.ColumnStyles.Add(new System.Windows.Forms.ColumnStyle(System.Windows.Forms.SizeType.Percent, 100F));
            this.tableLayoutPanel2.ColumnStyles.Add(new System.Windows.Forms.ColumnStyle(System.Windows.Forms.SizeType.Absolute, 80F));
            this.tableLayoutPanel2.ColumnStyles.Add(new System.Windows.Forms.ColumnStyle(System.Windows.Forms.SizeType.Absolute, 80F));
            this.tableLayoutPanel2.Controls.Add(this.export_richtextbox, 0, 1);
            this.tableLayoutPanel2.Controls.Add(this.panel1, 0, 0);
            this.tableLayoutPanel2.Controls.Add(this.export_load_button, 1, 0);
            this.tableLayoutPanel2.Controls.Add(this.export_save_button, 2, 0);
            this.tableLayoutPanel2.Dock = System.Windows.Forms.DockStyle.Fill;
            this.tableLayoutPanel2.Location = new System.Drawing.Point(3, 3);
            this.tableLayoutPanel2.Name = "tableLayoutPanel2";
            this.tableLayoutPanel2.RowCount = 2;
            this.tableLayoutPanel2.RowStyles.Add(new System.Windows.Forms.RowStyle(System.Windows.Forms.SizeType.Absolute, 35F));
            this.tableLayoutPanel2.RowStyles.Add(new System.Windows.Forms.RowStyle(System.Windows.Forms.SizeType.Percent, 100F));
            this.tableLayoutPanel2.RowStyles.Add(new System.Windows.Forms.RowStyle(System.Windows.Forms.SizeType.Absolute, 20F));
            this.tableLayoutPanel2.Size = new System.Drawing.Size(970, 656);
            this.tableLayoutPanel2.TabIndex = 5;
            // 
            // export_richtextbox
            // 
            this.export_richtextbox.Anchor = ((System.Windows.Forms.AnchorStyles)((((System.Windows.Forms.AnchorStyles.Top | System.Windows.Forms.AnchorStyles.Bottom) 
            | System.Windows.Forms.AnchorStyles.Left) 
            | System.Windows.Forms.AnchorStyles.Right)));
            this.export_richtextbox.BackColor = System.Drawing.SystemColors.ControlLightLight;
            this.export_richtextbox.BorderStyle = System.Windows.Forms.BorderStyle.FixedSingle;
            this.tableLayoutPanel2.SetColumnSpan(this.export_richtextbox, 3);
            this.export_richtextbox.Font = new System.Drawing.Font("Consolas", 8.25F, System.Drawing.FontStyle.Regular, System.Drawing.GraphicsUnit.Point, ((byte)(0)));
            this.export_richtextbox.Location = new System.Drawing.Point(3, 38);
            this.export_richtextbox.Name = "export_richtextbox";
            this.export_richtextbox.ReadOnly = true;
            this.export_richtextbox.Size = new System.Drawing.Size(964, 615);
            this.export_richtextbox.TabIndex = 2;
            this.export_richtextbox.Text = "";
            this.export_richtextbox.LinkClicked += new System.Windows.Forms.LinkClickedEventHandler(this.ControlLinkClicked);
            // 
            // panel1
            // 
            this.panel1.Controls.Add(this.export_all_mods_checkbox);
            this.panel1.Controls.Add(this.export_workshop_link_checkbox);
            this.panel1.Controls.Add(this.export_group_checkbox);
            this.panel1.Location = new System.Drawing.Point(3, 3);
            this.panel1.Name = "panel1";
            this.panel1.Size = new System.Drawing.Size(513, 29);
            this.panel1.TabIndex = 5;
            // 
            // export_all_mods_checkbox
            // 
            this.export_all_mods_checkbox.AutoSize = true;
            this.export_all_mods_checkbox.Location = new System.Drawing.Point(262, 6);
            this.export_all_mods_checkbox.Name = "export_all_mods_checkbox";
            this.export_all_mods_checkbox.Size = new System.Drawing.Size(104, 17);
            this.export_all_mods_checkbox.TabIndex = 3;
            this.export_all_mods_checkbox.Text = "Include All Mods";
            this.export_all_mods_checkbox.UseVisualStyleBackColor = true;
            this.export_all_mods_checkbox.Visible = false;
            this.export_all_mods_checkbox.CheckedChanged += new System.EventHandler(this.ExportCheckboxCheckedChanged);
            // 
            // export_workshop_link_checkbox
            // 
            this.export_workshop_link_checkbox.AutoSize = true;
            this.export_workshop_link_checkbox.Location = new System.Drawing.Point(7, 6);
            this.export_workshop_link_checkbox.Name = "export_workshop_link_checkbox";
            this.export_workshop_link_checkbox.Size = new System.Drawing.Size(136, 17);
            this.export_workshop_link_checkbox.TabIndex = 0;
            this.export_workshop_link_checkbox.Text = "Include Workshop Link";
            this.export_workshop_link_checkbox.UseVisualStyleBackColor = true;
            // 
            // export_group_checkbox
            // 
            this.export_group_checkbox.AutoSize = true;
            this.export_group_checkbox.Checked = true;
            this.export_group_checkbox.CheckState = System.Windows.Forms.CheckState.Checked;
            this.export_group_checkbox.Location = new System.Drawing.Point(149, 6);
            this.export_group_checkbox.Name = "export_group_checkbox";
            this.export_group_checkbox.Size = new System.Drawing.Size(107, 17);
            this.export_group_checkbox.TabIndex = 2;
            this.export_group_checkbox.Text = "Include Grouping";
            this.export_group_checkbox.UseVisualStyleBackColor = true;
            // 
            // export_load_button
            // 
            this.export_load_button.Anchor = ((System.Windows.Forms.AnchorStyles)((System.Windows.Forms.AnchorStyles.Bottom | System.Windows.Forms.AnchorStyles.Right)));
            this.export_load_button.Location = new System.Drawing.Point(813, 9);
            this.export_load_button.Name = "export_load_button";
            this.export_load_button.Size = new System.Drawing.Size(74, 23);
            this.export_load_button.TabIndex = 4;
            this.export_load_button.Text = "Load";
            this.export_load_button.UseVisualStyleBackColor = true;
            // 
            // export_save_button
            // 
            this.export_save_button.Anchor = ((System.Windows.Forms.AnchorStyles)((System.Windows.Forms.AnchorStyles.Bottom | System.Windows.Forms.AnchorStyles.Right)));
            this.export_save_button.Location = new System.Drawing.Point(893, 9);
            this.export_save_button.Name = "export_save_button";
            this.export_save_button.Size = new System.Drawing.Size(74, 23);
            this.export_save_button.TabIndex = 3;
            this.export_save_button.Text = "Save";
            this.export_save_button.UseVisualStyleBackColor = true;
            // 
            // tabImageList
            // 
            this.tabImageList.ColorDepth = System.Windows.Forms.ColorDepth.Depth8Bit;
            this.tabImageList.ImageSize = new System.Drawing.Size(16, 16);
            this.tabImageList.TransparentColor = System.Drawing.Color.Transparent;
            // 
            // olvcSavedIni
            // 
            this.olvcSavedIni.DisplayIndex = 6;
            this.olvcSavedIni.Text = "Saved INI";
            // 
            // fillPanel
            // 
            this.fillPanel.Anchor = ((System.Windows.Forms.AnchorStyles)((((System.Windows.Forms.AnchorStyles.Top | System.Windows.Forms.AnchorStyles.Bottom) 
            | System.Windows.Forms.AnchorStyles.Left) 
            | System.Windows.Forms.AnchorStyles.Right)));
            this.fillPanel.Location = new System.Drawing.Point(0, 27);
            this.fillPanel.Name = "fillPanel";
            this.fillPanel.Size = new System.Drawing.Size(984, 689);
            this.fillPanel.TabIndex = 6;
            this.fillPanel.Visible = false;
            // 
<<<<<<< HEAD
            // olvAuthor
            // 
            this.olvAuthor.AspectName = "Author";
            this.olvAuthor.Text = "Author";
=======
            // LauchOptionsPanel
            // 
            this.LauchOptionsPanel.Anchor = ((System.Windows.Forms.AnchorStyles)(((System.Windows.Forms.AnchorStyles.Top | System.Windows.Forms.AnchorStyles.Bottom) 
            | System.Windows.Forms.AnchorStyles.Right)));
            this.LauchOptionsPanel.AutoSize = true;
            this.LauchOptionsPanel.Controls.Add(this.NoRedscreensLaunchArgument);
            this.LauchOptionsPanel.Controls.Add(this.LogLaunchArgument);
            this.LauchOptionsPanel.FlowDirection = System.Windows.Forms.FlowDirection.RightToLeft;
            this.LauchOptionsPanel.Location = new System.Drawing.Point(814, 3);
            this.LauchOptionsPanel.Name = "LauchOptionsPanel";
            this.LauchOptionsPanel.Size = new System.Drawing.Size(153, 24);
            this.LauchOptionsPanel.TabIndex = 4;
            // 
            // LogLaunchArgument
            // 
            this.LogLaunchArgument.AutoSize = true;
            this.LogLaunchArgument.Location = new System.Drawing.Point(3, 3);
            this.LogLaunchArgument.Name = "LogLaunchArgument";
            this.LogLaunchArgument.Size = new System.Drawing.Size(43, 17);
            this.LogLaunchArgument.TabIndex = 2;
            this.LogLaunchArgument.Text = "-log";
            this.LogLaunchArgument.UseVisualStyleBackColor = true;
            // 
            // NoRedscreensLaunchArgument
            // 
            this.NoRedscreensLaunchArgument.AutoSize = true;
            this.NoRedscreensLaunchArgument.Location = new System.Drawing.Point(52, 3);
            this.NoRedscreensLaunchArgument.Name = "NoRedscreensLaunchArgument";
            this.NoRedscreensLaunchArgument.Size = new System.Drawing.Size(98, 17);
            this.NoRedscreensLaunchArgument.TabIndex = 3;
            this.NoRedscreensLaunchArgument.Text = "-noRedScreens";
            this.NoRedscreensLaunchArgument.UseVisualStyleBackColor = true;
>>>>>>> 24afbc21
            // 
            // MainForm
            // 
            this.AutoScaleDimensions = new System.Drawing.SizeF(6F, 13F);
            this.AutoScaleMode = System.Windows.Forms.AutoScaleMode.Font;
            this.ClientSize = new System.Drawing.Size(984, 741);
            this.Controls.Add(this.main_statusstrip);
            this.Controls.Add(this.main_menustrip);
            this.Controls.Add(this.main_tabcontrol);
            this.Controls.Add(this.fillPanel);
            this.Icon = ((System.Drawing.Icon)(resources.GetObject("$this.Icon")));
            this.MainMenuStrip = this.main_menustrip;
            this.MinimumSize = new System.Drawing.Size(800, 600);
            this.Name = "MainForm";
            this.Text = "XCOM 2 Mod Launcher";
            this.FormClosing += new System.Windows.Forms.FormClosingEventHandler(this.MainForm_FormClosing);
            this.Shown += new System.EventHandler(this.MainForm_Shown);
            this.main_statusstrip.ResumeLayout(false);
            this.main_statusstrip.PerformLayout();
            this.main_menustrip.ResumeLayout(false);
            this.main_menustrip.PerformLayout();
            ((System.ComponentModel.ISupportInitialize)(this.error_provider)).EndInit();
            this.main_tabcontrol.ResumeLayout(false);
            this.modlist_tab.ResumeLayout(false);
            this.horizontal_splitcontainer.Panel1.ResumeLayout(false);
            this.horizontal_splitcontainer.Panel2.ResumeLayout(false);
            ((System.ComponentModel.ISupportInitialize)(this.horizontal_splitcontainer)).EndInit();
            this.horizontal_splitcontainer.ResumeLayout(false);
            this.tableLayoutPanel1.ResumeLayout(false);
            this.tableLayoutPanel1.PerformLayout();
            ((System.ComponentModel.ISupportInitialize)(this.modlist_ListObjectListView)).EndInit();
            this.panel2.ResumeLayout(false);
            this.panel2.PerformLayout();
            this.panel3.ResumeLayout(false);
            this.panel3.PerformLayout();
            this.modinfo_groupbox.ResumeLayout(false);
            this.tableLayoutPanel3.ResumeLayout(false);
            this.modinfo_tabcontrol.ResumeLayout(false);
            this.modinfo_details_tab.ResumeLayout(false);
            this.modinfo_details_tab.PerformLayout();
            this.modinfo_readme_tab.ResumeLayout(false);
            this.modinfo_inspect_tab.ResumeLayout(false);
            this.modinfo_config_tab.ResumeLayout(false);
            this.modinfo_config_TableLayoutPanel.ResumeLayout(false);
            ((System.ComponentModel.ISupportInitialize)(this.modinfo_ConfigFCTB)).EndInit();
            this.modinfo_config_buttonsTableLayoutPanel.ResumeLayout(false);
            this.modinfo_changelog_tab.ResumeLayout(false);
            ((System.ComponentModel.ISupportInitialize)(this.modinfo_image_picturebox)).EndInit();
            this.conflicts_tab.ResumeLayout(false);
            this.conflicts_tab_tableLayoutPanel.ResumeLayout(false);
            this.conflicts_tab_tableLayoutPanel.PerformLayout();
            ((System.ComponentModel.ISupportInitialize)(this.conflicts_datagrid)).EndInit();
            this.export_tab.ResumeLayout(false);
            this.tableLayoutPanel2.ResumeLayout(false);
            this.panel1.ResumeLayout(false);
            this.panel1.PerformLayout();
            this.LauchOptionsPanel.ResumeLayout(false);
            this.LauchOptionsPanel.PerformLayout();
            this.ResumeLayout(false);
            this.PerformLayout();

        }

        #endregion

        private System.Windows.Forms.StatusStrip main_statusstrip;
        private System.Windows.Forms.MenuStrip main_menustrip;
        private System.Windows.Forms.ToolStripMenuItem runToolStripMenuItem;
        private System.Windows.Forms.ToolStripMenuItem settingsToolStripMenuItem;
        private System.Windows.Forms.ErrorProvider error_provider;
        private System.Windows.Forms.ToolStripMenuItem toolsToolStripMenuItem;
        private System.Windows.Forms.TabControl main_tabcontrol;
        private System.Windows.Forms.TabPage modlist_tab;
        private System.Windows.Forms.TabPage conflicts_tab;
        private System.Windows.Forms.Label conflicts_log_label;
        private System.Windows.Forms.TextBox conflicts_textbox;
        private System.Windows.Forms.DataGridView conflicts_datagrid;
        private System.Windows.Forms.DataGridViewTextBoxColumn ColumnModName;
        private System.Windows.Forms.DataGridViewTextBoxColumn ColumnInternalClass;
        private System.Windows.Forms.DataGridViewTextBoxColumn ColumnModClass;
        private System.Windows.Forms.ToolStripMenuItem importActiveModsToolStripMenuItem;
        private System.Windows.Forms.ToolStripMenuItem cleanModsToolStripMenuItem;
        private System.Windows.Forms.ToolStripMenuItem reloadToolStripMenuItem;
        private System.Windows.Forms.ToolStripMenuItem exitToolStripMenuItem;
        private System.Windows.Forms.SplitContainer horizontal_splitcontainer;
        private System.Windows.Forms.GroupBox modinfo_groupbox;
        private System.Windows.Forms.TabControl modinfo_tabcontrol;
        private System.Windows.Forms.TabPage modinfo_details_tab;
        private System.Windows.Forms.Label modinfo_info_DescriptionLabel;
        private System.Windows.Forms.TextBox modinfo_info_InstalledTextBox;
        private System.Windows.Forms.TextBox modinfo_info_DateCreatedTextBox;
        private System.Windows.Forms.Label modinfo_info_InstalledLabel;
        private System.Windows.Forms.TextBox modinfo_info_TitleTextBox;
        private System.Windows.Forms.TextBox modinfo_info_AuthorTextBox;
        private System.Windows.Forms.Label modinfo_info_TitleLabel;
        private System.Windows.Forms.Label modinfo_info_AuthorLabel;
        private System.Windows.Forms.RichTextBox modinfo_info_DescriptionRichTextBox;
        private System.Windows.Forms.TabPage modinfo_readme_tab;
        private System.Windows.Forms.RichTextBox modinfo_readme_RichTextBox;
        private System.Windows.Forms.TabPage modinfo_inspect_tab;
        private System.Windows.Forms.PropertyGrid modinfo_inspect_propertygrid;
        private System.Windows.Forms.TabPage modinfo_config_tab;
        private System.Windows.Forms.Button modinfo_config_SaveButton;
        private System.Windows.Forms.PictureBox modinfo_image_picturebox;
        private System.Windows.Forms.ToolStripMenuItem saveToolStripMenuItem;
        private System.Windows.Forms.ToolStripSeparator toolStripSeparator1;
        private System.Windows.Forms.ToolStripMenuItem searchForModsToolStripMenuItem;
        private System.Windows.Forms.ToolStripSeparator toolStripSeparator2;
        private System.Windows.Forms.ToolStripMenuItem showHiddenModsToolStripMenuItem;
        private System.Windows.Forms.ToolStripMenuItem editSettingsToolStripMenuItem;
        private System.Windows.Forms.ToolStripStatusLabel status_toolstrip_label;
        private System.Windows.Forms.ToolStripProgressBar progress_toolstrip_progressbar;
        private System.Windows.Forms.Label modinfo_info_CreatedLabel;
        private System.Windows.Forms.ToolStripSeparator toolStripSeparator3;
        private System.Windows.Forms.TabPage export_tab;
        private System.Windows.Forms.RichTextBox export_richtextbox;
        private System.Windows.Forms.CheckBox export_workshop_link_checkbox;
        private System.Windows.Forms.CheckBox export_group_checkbox;
        private System.Windows.Forms.TabPage modinfo_changelog_tab;
        private System.Windows.Forms.RichTextBox modinfo_changelog_richtextbox;
        private System.Windows.Forms.ToolStripMenuItem updateEntriesToolStripMenuItem;
        private System.Windows.Forms.ImageList tabImageList;
        private System.Windows.Forms.Button export_save_button;
        private System.Windows.Forms.Button export_load_button;
        private System.Windows.Forms.ToolStripMenuItem runXCOM2ToolStripMenuItem;
        private BrightIdeasSoftware.ObjectListView modlist_ListObjectListView;
        private BrightIdeasSoftware.OLVColumn olvcActive;
        private BrightIdeasSoftware.OLVColumn olvcName;
        private BrightIdeasSoftware.OLVColumn olvcID;
        private BrightIdeasSoftware.OLVColumn olvcState;
        private BrightIdeasSoftware.OLVColumn olvcOrder;
        private BrightIdeasSoftware.OLVColumn olvcSize;
        private BrightIdeasSoftware.OLVColumn olvcLastUpdated;
        private BrightIdeasSoftware.OLVColumn olvcDateAdded;
        private BrightIdeasSoftware.OLVColumn olvcDateCreated;
        private BrightIdeasSoftware.OLVColumn olvcPath;
        private UserElements.CueTextBox modlist_FilterCueTextBox;
        private FastColoredTextBoxNS.FastColoredTextBox modinfo_ConfigFCTB;
        private UserElements.CueComboBox modinfo_config_FileSelectCueComboBox;
        private System.Windows.Forms.TableLayoutPanel modinfo_config_TableLayoutPanel;
        private System.Windows.Forms.Button modinfo_config_ExpandButton;
        private System.Windows.Forms.Panel fillPanel;
        private System.Windows.Forms.Button modinfo_config_CompareButton;
        private System.Windows.Forms.Button modinfo_config_LoadButton;
        private System.Windows.Forms.TableLayoutPanel conflicts_tab_tableLayoutPanel;
        private System.Windows.Forms.TableLayoutPanel tableLayoutPanel2;
        private System.Windows.Forms.Panel panel1;
        private System.Windows.Forms.ToolTip toolTip;
        private System.Windows.Forms.TableLayoutPanel tableLayoutPanel1;
        private System.Windows.Forms.Panel panel2;
        private System.Windows.Forms.Button modlist_toggleGroupsButton;
        private System.Windows.Forms.Button button1;
        private System.Windows.Forms.Panel panel3;
        private System.Windows.Forms.Button modlist_filterClearButton;
        private System.Windows.Forms.TableLayoutPanel tableLayoutPanel3;
        private System.Windows.Forms.CheckBox checkBox1;
        private BrightIdeasSoftware.OLVColumn olvcSavedIni;
        private System.Windows.Forms.TableLayoutPanel modinfo_config_buttonsTableLayoutPanel;
        private System.Windows.Forms.Button modinfo_config_RemoveButton;
        private BrightIdeasSoftware.OLVColumn olvcHasBackup;
        private System.Windows.Forms.CheckBox export_all_mods_checkbox;
        private BrightIdeasSoftware.OLVColumn olvcWorkshopID;
        private BrightIdeasSoftware.OLVColumn olvcHidden;
        private BrightIdeasSoftware.OLVColumn olvSteamLink;
        private BrightIdeasSoftware.OLVColumn olvBrowserLink;
        private System.Windows.Forms.ToolStripMenuItem resubscribeToModsToolStripMenuItem;
        private System.Windows.Forms.ToolStripMenuItem runWarOfTheChosenToolStripMenuItem;
        private BrightIdeasSoftware.OLVColumn olvcCategory;
        private BrightIdeasSoftware.OLVColumn olvcTags;
        private BrightIdeasSoftware.OLVColumn olvForWOTC;
<<<<<<< HEAD
        private System.Windows.Forms.Button btnDescSave;
        private BrightIdeasSoftware.OLVColumn olvAuthor;
=======
        private System.Windows.Forms.ToolStripMenuItem runChallengeModeToolStripMenuItem;
        private System.Windows.Forms.FlowLayoutPanel LauchOptionsPanel;
        private UserElements.LaunchArgumentCheckbox NoRedscreensLaunchArgument;
        private UserElements.LaunchArgumentCheckbox LogLaunchArgument;
>>>>>>> 24afbc21
    }
}<|MERGE_RESOLUTION|>--- conflicted
+++ resolved
@@ -137,13 +137,10 @@
             this.olvcSavedIni = ((BrightIdeasSoftware.OLVColumn)(new BrightIdeasSoftware.OLVColumn()));
             this.fillPanel = new System.Windows.Forms.Panel();
             this.toolTip = new System.Windows.Forms.ToolTip(this.components);
-<<<<<<< HEAD
             this.olvAuthor = ((BrightIdeasSoftware.OLVColumn)(new BrightIdeasSoftware.OLVColumn()));
-=======
             this.LauchOptionsPanel = new System.Windows.Forms.FlowLayoutPanel();
             this.LogLaunchArgument = new XCOM2Launcher.UserElements.LaunchArgumentCheckbox();
             this.NoRedscreensLaunchArgument = new XCOM2Launcher.UserElements.LaunchArgumentCheckbox();
->>>>>>> 24afbc21
             this.main_statusstrip.SuspendLayout();
             this.main_menustrip.SuspendLayout();
             ((System.ComponentModel.ISupportInitialize)(this.error_provider)).BeginInit();
@@ -1347,12 +1344,10 @@
             this.fillPanel.TabIndex = 6;
             this.fillPanel.Visible = false;
             // 
-<<<<<<< HEAD
             // olvAuthor
             // 
             this.olvAuthor.AspectName = "Author";
             this.olvAuthor.Text = "Author";
-=======
             // LauchOptionsPanel
             // 
             this.LauchOptionsPanel.Anchor = ((System.Windows.Forms.AnchorStyles)(((System.Windows.Forms.AnchorStyles.Top | System.Windows.Forms.AnchorStyles.Bottom) 
@@ -1385,7 +1380,6 @@
             this.NoRedscreensLaunchArgument.TabIndex = 3;
             this.NoRedscreensLaunchArgument.Text = "-noRedScreens";
             this.NoRedscreensLaunchArgument.UseVisualStyleBackColor = true;
->>>>>>> 24afbc21
             // 
             // MainForm
             // 
@@ -1556,14 +1550,11 @@
         private BrightIdeasSoftware.OLVColumn olvcCategory;
         private BrightIdeasSoftware.OLVColumn olvcTags;
         private BrightIdeasSoftware.OLVColumn olvForWOTC;
-<<<<<<< HEAD
         private System.Windows.Forms.Button btnDescSave;
         private BrightIdeasSoftware.OLVColumn olvAuthor;
-=======
         private System.Windows.Forms.ToolStripMenuItem runChallengeModeToolStripMenuItem;
         private System.Windows.Forms.FlowLayoutPanel LauchOptionsPanel;
         private UserElements.LaunchArgumentCheckbox NoRedscreensLaunchArgument;
         private UserElements.LaunchArgumentCheckbox LogLaunchArgument;
->>>>>>> 24afbc21
     }
 }