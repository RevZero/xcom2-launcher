--- conflicted
+++ resolved
@@ -820,11 +820,8 @@
         private System.Windows.Forms.TabPage modinfo_changelog_tab;
         private System.Windows.Forms.RichTextBox modinfo_changelog_richtextbox;
         private System.Windows.Forms.ToolStripMenuItem updateEntriesToolStripMenuItem;
-<<<<<<< HEAD
         private System.Windows.Forms.ImageList tabImageList;
-=======
         private System.Windows.Forms.Button export_save_button;
         private System.Windows.Forms.Button export_load_button;
->>>>>>> 88491cd1
     }
 }
