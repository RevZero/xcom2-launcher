﻿namespace XCOM2Launcher.Forms
{
    partial class MainForm
    {
        /// <summary>
        /// Erforderliche Designervariable.
        /// </summary>
        private System.ComponentModel.IContainer components = null;

        /// <summary>
        /// Verwendete Ressourcen bereinigen.
        /// </summary>
        /// <param name="disposing">True, wenn verwaltete Ressourcen gelöscht werden sollen; andernfalls False.</param>
        protected override void Dispose(bool disposing)
        {
            if (disposing && (components != null))
            {
                components.Dispose();
            }
            base.Dispose(disposing);
        }

        #region Vom Windows Form-Designer generierter Code

        /// <summary>
        /// Erforderliche Methode für die Designerunterstützung.
        /// Der Inhalt der Methode darf nicht mit dem Code-Editor geändert werden.
        /// </summary>
        private void InitializeComponent()
        {
<<<<<<< HEAD
			this.components = new System.ComponentModel.Container();
			System.ComponentModel.ComponentResourceManager resources = new System.ComponentModel.ComponentResourceManager(typeof(MainForm));
			this.main_statusstrip = new System.Windows.Forms.StatusStrip();
			this.status_toolstrip_label = new System.Windows.Forms.ToolStripStatusLabel();
			this.progress_toolstrip_progressbar = new System.Windows.Forms.ToolStripProgressBar();
			this.main_menustrip = new System.Windows.Forms.MenuStrip();
			this.runToolStripMenuItem = new System.Windows.Forms.ToolStripMenuItem();
			this.saveToolStripMenuItem = new System.Windows.Forms.ToolStripMenuItem();
			this.reloadToolStripMenuItem = new System.Windows.Forms.ToolStripMenuItem();
			this.toolStripSeparator1 = new System.Windows.Forms.ToolStripSeparator();
			this.searchForModsToolStripMenuItem = new System.Windows.Forms.ToolStripMenuItem();
			this.updateEntriesToolStripMenuItem = new System.Windows.Forms.ToolStripMenuItem();
			this.toolStripSeparator2 = new System.Windows.Forms.ToolStripSeparator();
			this.exitToolStripMenuItem = new System.Windows.Forms.ToolStripMenuItem();
			this.settingsToolStripMenuItem = new System.Windows.Forms.ToolStripMenuItem();
			this.showHiddenModsToolStripMenuItem = new System.Windows.Forms.ToolStripMenuItem();
			this.toolStripSeparator3 = new System.Windows.Forms.ToolStripSeparator();
			this.editOptionsToolStripMenuItem = new System.Windows.Forms.ToolStripMenuItem();
			this.manageCategoriesToolStripMenuItem = new System.Windows.Forms.ToolStripMenuItem();
			this.toolsToolStripMenuItem = new System.Windows.Forms.ToolStripMenuItem();
			this.importActiveModsToolStripMenuItem = new System.Windows.Forms.ToolStripMenuItem();
			this.cleanModsToolStripMenuItem = new System.Windows.Forms.ToolStripMenuItem();
			this.resubscribeToModsToolStripMenuItem = new System.Windows.Forms.ToolStripMenuItem();
			this.runXCOM2ToolStripMenuItem = new System.Windows.Forms.ToolStripMenuItem();
			this.runWarOfTheChosenToolStripMenuItem = new System.Windows.Forms.ToolStripMenuItem();
			this.runChallengeModeToolStripMenuItem = new System.Windows.Forms.ToolStripMenuItem();
			this.error_provider = new System.Windows.Forms.ErrorProvider(this.components);
			this.main_tabcontrol = new System.Windows.Forms.TabControl();
			this.modlist_tab = new System.Windows.Forms.TabPage();
			this.horizontal_splitcontainer = new System.Windows.Forms.SplitContainer();
			this.tableLayoutPanel1 = new System.Windows.Forms.TableLayoutPanel();
			this.modlist_ListObjectListView = new BrightIdeasSoftware.ObjectListView();
			this.olvcActive = ((BrightIdeasSoftware.OLVColumn)(new BrightIdeasSoftware.OLVColumn()));
			this.olvcName = ((BrightIdeasSoftware.OLVColumn)(new BrightIdeasSoftware.OLVColumn()));
			this.olvcID = ((BrightIdeasSoftware.OLVColumn)(new BrightIdeasSoftware.OLVColumn()));
			this.olvcCategory = ((BrightIdeasSoftware.OLVColumn)(new BrightIdeasSoftware.OLVColumn()));
			this.olvcState = ((BrightIdeasSoftware.OLVColumn)(new BrightIdeasSoftware.OLVColumn()));
			this.olvcOrder = ((BrightIdeasSoftware.OLVColumn)(new BrightIdeasSoftware.OLVColumn()));
			this.olvcSize = ((BrightIdeasSoftware.OLVColumn)(new BrightIdeasSoftware.OLVColumn()));
			this.olvcLastUpdated = ((BrightIdeasSoftware.OLVColumn)(new BrightIdeasSoftware.OLVColumn()));
			this.olvcDateAdded = ((BrightIdeasSoftware.OLVColumn)(new BrightIdeasSoftware.OLVColumn()));
			this.olvcDateCreated = ((BrightIdeasSoftware.OLVColumn)(new BrightIdeasSoftware.OLVColumn()));
			this.olvcPath = ((BrightIdeasSoftware.OLVColumn)(new BrightIdeasSoftware.OLVColumn()));
			this.olvcHasBackup = ((BrightIdeasSoftware.OLVColumn)(new BrightIdeasSoftware.OLVColumn()));
			this.olvcWorkshopID = ((BrightIdeasSoftware.OLVColumn)(new BrightIdeasSoftware.OLVColumn()));
			this.olvcHidden = ((BrightIdeasSoftware.OLVColumn)(new BrightIdeasSoftware.OLVColumn()));
			this.olvcTags = ((BrightIdeasSoftware.OLVColumn)(new BrightIdeasSoftware.OLVColumn()));
			this.olvSteamLink = ((BrightIdeasSoftware.OLVColumn)(new BrightIdeasSoftware.OLVColumn()));
			this.olvBrowserLink = ((BrightIdeasSoftware.OLVColumn)(new BrightIdeasSoftware.OLVColumn()));
			this.olvForWOTC = ((BrightIdeasSoftware.OLVColumn)(new BrightIdeasSoftware.OLVColumn()));
			this.panel2 = new System.Windows.Forms.Panel();
			this.checkBox1 = new System.Windows.Forms.CheckBox();
			this.modlist_toggleGroupsButton = new System.Windows.Forms.Button();
			this.panel3 = new System.Windows.Forms.Panel();
			this.modlist_filterClearButton = new System.Windows.Forms.Button();
			this.modlist_FilterCueTextBox = new XCOM2Launcher.UserElements.CueTextBox();
			this.LauchOptionsPanel = new System.Windows.Forms.FlowLayoutPanel();
			this.NoRedscreensLaunchArgument = new XCOM2Launcher.UserElements.LaunchArgumentCheckbox();
			this.LogLaunchArgument = new XCOM2Launcher.UserElements.LaunchArgumentCheckbox();
			this.button1 = new System.Windows.Forms.Button();
			this.modinfo_groupbox = new System.Windows.Forms.GroupBox();
			this.tableLayoutPanel3 = new System.Windows.Forms.TableLayoutPanel();
			this.modinfo_tabcontrol = new System.Windows.Forms.TabControl();
			this.modinfo_details_tab = new System.Windows.Forms.TabPage();
			this.modinfo_info_CreatedLabel = new System.Windows.Forms.Label();
			this.modinfo_info_DescriptionLabel = new System.Windows.Forms.Label();
			this.modinfo_info_InstalledTextBox = new System.Windows.Forms.TextBox();
			this.modinfo_info_DateCreatedTextBox = new System.Windows.Forms.TextBox();
			this.modinfo_info_InstalledLabel = new System.Windows.Forms.Label();
			this.modinfo_info_TitleTextBox = new System.Windows.Forms.TextBox();
			this.modinfo_info_AuthorTextBox = new System.Windows.Forms.TextBox();
			this.modinfo_info_TitleLabel = new System.Windows.Forms.Label();
			this.modinfo_info_AuthorLabel = new System.Windows.Forms.Label();
			this.modinfo_info_DescriptionRichTextBox = new System.Windows.Forms.RichTextBox();
			this.modinfo_readme_tab = new System.Windows.Forms.TabPage();
			this.modinfo_readme_RichTextBox = new System.Windows.Forms.RichTextBox();
			this.modinfo_inspect_tab = new System.Windows.Forms.TabPage();
			this.modinfo_inspect_propertygrid = new System.Windows.Forms.PropertyGrid();
			this.modinfo_config_tab = new System.Windows.Forms.TabPage();
			this.modinfo_config_TableLayoutPanel = new System.Windows.Forms.TableLayoutPanel();
			this.modinfo_ConfigFCTB = new FastColoredTextBoxNS.FastColoredTextBox();
			this.modinfo_config_FileSelectCueComboBox = new XCOM2Launcher.UserElements.CueComboBox();
			this.modinfo_config_buttonsTableLayoutPanel = new System.Windows.Forms.TableLayoutPanel();
			this.modinfo_config_ExpandButton = new System.Windows.Forms.Button();
			this.modinfo_config_CompareButton = new System.Windows.Forms.Button();
			this.modinfo_config_SaveButton = new System.Windows.Forms.Button();
			this.modinfo_config_LoadButton = new System.Windows.Forms.Button();
			this.modinfo_config_RemoveButton = new System.Windows.Forms.Button();
			this.modinfo_changelog_tab = new System.Windows.Forms.TabPage();
			this.modinfo_changelog_richtextbox = new System.Windows.Forms.RichTextBox();
			this.modinfo_image_picturebox = new System.Windows.Forms.PictureBox();
			this.conflicts_tab = new System.Windows.Forms.TabPage();
			this.conflicts_tab_tableLayoutPanel = new System.Windows.Forms.TableLayoutPanel();
			this.conflicts_log_label = new System.Windows.Forms.Label();
			this.conflicts_datagrid = new System.Windows.Forms.DataGridView();
			this.ColumnModName = new System.Windows.Forms.DataGridViewTextBoxColumn();
			this.ColumnInternalClass = new System.Windows.Forms.DataGridViewTextBoxColumn();
			this.ColumnModClass = new System.Windows.Forms.DataGridViewTextBoxColumn();
			this.conflicts_textbox = new System.Windows.Forms.TextBox();
			this.export_tab = new System.Windows.Forms.TabPage();
			this.tableLayoutPanel2 = new System.Windows.Forms.TableLayoutPanel();
			this.export_richtextbox = new System.Windows.Forms.RichTextBox();
			this.panel1 = new System.Windows.Forms.Panel();
			this.export_all_mods_checkbox = new System.Windows.Forms.CheckBox();
			this.export_workshop_link_checkbox = new System.Windows.Forms.CheckBox();
			this.export_group_checkbox = new System.Windows.Forms.CheckBox();
			this.export_load_button = new System.Windows.Forms.Button();
			this.export_save_button = new System.Windows.Forms.Button();
			this.tabImageList = new System.Windows.Forms.ImageList(this.components);
			this.olvcSavedIni = ((BrightIdeasSoftware.OLVColumn)(new BrightIdeasSoftware.OLVColumn()));
			this.fillPanel = new System.Windows.Forms.Panel();
			this.toolTip = new System.Windows.Forms.ToolTip(this.components);
			this.main_statusstrip.SuspendLayout();
			this.main_menustrip.SuspendLayout();
			((System.ComponentModel.ISupportInitialize)(this.error_provider)).BeginInit();
			this.main_tabcontrol.SuspendLayout();
			this.modlist_tab.SuspendLayout();
			((System.ComponentModel.ISupportInitialize)(this.horizontal_splitcontainer)).BeginInit();
			this.horizontal_splitcontainer.Panel1.SuspendLayout();
			this.horizontal_splitcontainer.Panel2.SuspendLayout();
			this.horizontal_splitcontainer.SuspendLayout();
			this.tableLayoutPanel1.SuspendLayout();
			((System.ComponentModel.ISupportInitialize)(this.modlist_ListObjectListView)).BeginInit();
			this.panel2.SuspendLayout();
			this.panel3.SuspendLayout();
			this.LauchOptionsPanel.SuspendLayout();
			this.modinfo_groupbox.SuspendLayout();
			this.tableLayoutPanel3.SuspendLayout();
			this.modinfo_tabcontrol.SuspendLayout();
			this.modinfo_details_tab.SuspendLayout();
			this.modinfo_readme_tab.SuspendLayout();
			this.modinfo_inspect_tab.SuspendLayout();
			this.modinfo_config_tab.SuspendLayout();
			this.modinfo_config_TableLayoutPanel.SuspendLayout();
			((System.ComponentModel.ISupportInitialize)(this.modinfo_ConfigFCTB)).BeginInit();
			this.modinfo_config_buttonsTableLayoutPanel.SuspendLayout();
			this.modinfo_changelog_tab.SuspendLayout();
			((System.ComponentModel.ISupportInitialize)(this.modinfo_image_picturebox)).BeginInit();
			this.conflicts_tab.SuspendLayout();
			this.conflicts_tab_tableLayoutPanel.SuspendLayout();
			((System.ComponentModel.ISupportInitialize)(this.conflicts_datagrid)).BeginInit();
			this.export_tab.SuspendLayout();
			this.tableLayoutPanel2.SuspendLayout();
			this.panel1.SuspendLayout();
			this.SuspendLayout();
			// 
			// main_statusstrip
			// 
			this.main_statusstrip.Items.AddRange(new System.Windows.Forms.ToolStripItem[] {
=======
            this.components = new System.ComponentModel.Container();
            System.ComponentModel.ComponentResourceManager resources = new System.ComponentModel.ComponentResourceManager(typeof(MainForm));
            this.main_statusstrip = new System.Windows.Forms.StatusStrip();
            this.status_toolstrip_label = new System.Windows.Forms.ToolStripStatusLabel();
            this.progress_toolstrip_progressbar = new System.Windows.Forms.ToolStripProgressBar();
            this.main_menustrip = new System.Windows.Forms.MenuStrip();
            this.runToolStripMenuItem = new System.Windows.Forms.ToolStripMenuItem();
            this.saveToolStripMenuItem = new System.Windows.Forms.ToolStripMenuItem();
            this.reloadToolStripMenuItem = new System.Windows.Forms.ToolStripMenuItem();
            this.toolStripSeparator1 = new System.Windows.Forms.ToolStripSeparator();
            this.searchForModsToolStripMenuItem = new System.Windows.Forms.ToolStripMenuItem();
            this.updateEntriesToolStripMenuItem = new System.Windows.Forms.ToolStripMenuItem();
            this.toolStripSeparator2 = new System.Windows.Forms.ToolStripSeparator();
            this.exitToolStripMenuItem = new System.Windows.Forms.ToolStripMenuItem();
            this.settingsToolStripMenuItem = new System.Windows.Forms.ToolStripMenuItem();
            this.showHiddenModsToolStripMenuItem = new System.Windows.Forms.ToolStripMenuItem();
            this.toolStripSeparator3 = new System.Windows.Forms.ToolStripSeparator();
            this.editSettingsToolStripMenuItem = new System.Windows.Forms.ToolStripMenuItem();
            this.toolsToolStripMenuItem = new System.Windows.Forms.ToolStripMenuItem();
            this.importActiveModsToolStripMenuItem = new System.Windows.Forms.ToolStripMenuItem();
            this.cleanModsToolStripMenuItem = new System.Windows.Forms.ToolStripMenuItem();
            this.resubscribeToModsToolStripMenuItem = new System.Windows.Forms.ToolStripMenuItem();
            this.runXCOM2ToolStripMenuItem = new System.Windows.Forms.ToolStripMenuItem();
            this.runWarOfTheChosenToolStripMenuItem = new System.Windows.Forms.ToolStripMenuItem();
            this.runChallengeModeToolStripMenuItem = new System.Windows.Forms.ToolStripMenuItem();
            this.error_provider = new System.Windows.Forms.ErrorProvider(this.components);
            this.main_tabcontrol = new System.Windows.Forms.TabControl();
            this.modlist_tab = new System.Windows.Forms.TabPage();
            this.horizontal_splitcontainer = new System.Windows.Forms.SplitContainer();
            this.tableLayoutPanel1 = new System.Windows.Forms.TableLayoutPanel();
            this.modlist_ListObjectListView = new BrightIdeasSoftware.ObjectListView();
            this.olvcActive = ((BrightIdeasSoftware.OLVColumn)(new BrightIdeasSoftware.OLVColumn()));
            this.olvcName = ((BrightIdeasSoftware.OLVColumn)(new BrightIdeasSoftware.OLVColumn()));
            this.olvcID = ((BrightIdeasSoftware.OLVColumn)(new BrightIdeasSoftware.OLVColumn()));
            this.olvcCategory = ((BrightIdeasSoftware.OLVColumn)(new BrightIdeasSoftware.OLVColumn()));
            this.olvcState = ((BrightIdeasSoftware.OLVColumn)(new BrightIdeasSoftware.OLVColumn()));
            this.olvcOrder = ((BrightIdeasSoftware.OLVColumn)(new BrightIdeasSoftware.OLVColumn()));
            this.olvcSize = ((BrightIdeasSoftware.OLVColumn)(new BrightIdeasSoftware.OLVColumn()));
            this.olvcLastUpdated = ((BrightIdeasSoftware.OLVColumn)(new BrightIdeasSoftware.OLVColumn()));
            this.olvcDateAdded = ((BrightIdeasSoftware.OLVColumn)(new BrightIdeasSoftware.OLVColumn()));
            this.olvcDateCreated = ((BrightIdeasSoftware.OLVColumn)(new BrightIdeasSoftware.OLVColumn()));
            this.olvcPath = ((BrightIdeasSoftware.OLVColumn)(new BrightIdeasSoftware.OLVColumn()));
            this.olvcHasBackup = ((BrightIdeasSoftware.OLVColumn)(new BrightIdeasSoftware.OLVColumn()));
            this.olvcWorkshopID = ((BrightIdeasSoftware.OLVColumn)(new BrightIdeasSoftware.OLVColumn()));
            this.olvcHidden = ((BrightIdeasSoftware.OLVColumn)(new BrightIdeasSoftware.OLVColumn()));
            this.olvcTags = ((BrightIdeasSoftware.OLVColumn)(new BrightIdeasSoftware.OLVColumn()));
            this.olvSteamLink = ((BrightIdeasSoftware.OLVColumn)(new BrightIdeasSoftware.OLVColumn()));
            this.olvBrowserLink = ((BrightIdeasSoftware.OLVColumn)(new BrightIdeasSoftware.OLVColumn()));
            this.olvForWOTC = ((BrightIdeasSoftware.OLVColumn)(new BrightIdeasSoftware.OLVColumn()));
            this.panel2 = new System.Windows.Forms.Panel();
            this.checkBox1 = new System.Windows.Forms.CheckBox();
            this.modlist_toggleGroupsButton = new System.Windows.Forms.Button();
            this.panel3 = new System.Windows.Forms.Panel();
            this.modlist_filterClearButton = new System.Windows.Forms.Button();
            this.modlist_FilterCueTextBox = new XCOM2Launcher.UserElements.CueTextBox();
            this.button1 = new System.Windows.Forms.Button();
            this.modinfo_groupbox = new System.Windows.Forms.GroupBox();
            this.tableLayoutPanel3 = new System.Windows.Forms.TableLayoutPanel();
            this.modinfo_tabcontrol = new System.Windows.Forms.TabControl();
            this.modinfo_details_tab = new System.Windows.Forms.TabPage();
            this.btnDescSave = new System.Windows.Forms.Button();
            this.modinfo_info_CreatedLabel = new System.Windows.Forms.Label();
            this.modinfo_info_DescriptionLabel = new System.Windows.Forms.Label();
            this.modinfo_info_InstalledTextBox = new System.Windows.Forms.TextBox();
            this.modinfo_info_DateCreatedTextBox = new System.Windows.Forms.TextBox();
            this.modinfo_info_InstalledLabel = new System.Windows.Forms.Label();
            this.modinfo_info_TitleTextBox = new System.Windows.Forms.TextBox();
            this.modinfo_info_AuthorTextBox = new System.Windows.Forms.TextBox();
            this.modinfo_info_TitleLabel = new System.Windows.Forms.Label();
            this.modinfo_info_AuthorLabel = new System.Windows.Forms.Label();
            this.modinfo_info_DescriptionRichTextBox = new System.Windows.Forms.RichTextBox();
            this.modinfo_readme_tab = new System.Windows.Forms.TabPage();
            this.modinfo_readme_RichTextBox = new System.Windows.Forms.RichTextBox();
            this.modinfo_inspect_tab = new System.Windows.Forms.TabPage();
            this.modinfo_inspect_propertygrid = new System.Windows.Forms.PropertyGrid();
            this.modinfo_config_tab = new System.Windows.Forms.TabPage();
            this.modinfo_config_TableLayoutPanel = new System.Windows.Forms.TableLayoutPanel();
            this.modinfo_ConfigFCTB = new FastColoredTextBoxNS.FastColoredTextBox();
            this.modinfo_config_FileSelectCueComboBox = new XCOM2Launcher.UserElements.CueComboBox();
            this.modinfo_config_buttonsTableLayoutPanel = new System.Windows.Forms.TableLayoutPanel();
            this.modinfo_config_ExpandButton = new System.Windows.Forms.Button();
            this.modinfo_config_CompareButton = new System.Windows.Forms.Button();
            this.modinfo_config_SaveButton = new System.Windows.Forms.Button();
            this.modinfo_config_LoadButton = new System.Windows.Forms.Button();
            this.modinfo_config_RemoveButton = new System.Windows.Forms.Button();
            this.modinfo_changelog_tab = new System.Windows.Forms.TabPage();
            this.modinfo_changelog_richtextbox = new System.Windows.Forms.RichTextBox();
            this.modinfo_image_picturebox = new System.Windows.Forms.PictureBox();
            this.conflicts_tab = new System.Windows.Forms.TabPage();
            this.conflicts_tab_tableLayoutPanel = new System.Windows.Forms.TableLayoutPanel();
            this.conflicts_log_label = new System.Windows.Forms.Label();
            this.conflicts_datagrid = new System.Windows.Forms.DataGridView();
            this.ColumnModName = new System.Windows.Forms.DataGridViewTextBoxColumn();
            this.ColumnInternalClass = new System.Windows.Forms.DataGridViewTextBoxColumn();
            this.ColumnModClass = new System.Windows.Forms.DataGridViewTextBoxColumn();
            this.conflicts_textbox = new System.Windows.Forms.TextBox();
            this.export_tab = new System.Windows.Forms.TabPage();
            this.tableLayoutPanel2 = new System.Windows.Forms.TableLayoutPanel();
            this.export_richtextbox = new System.Windows.Forms.RichTextBox();
            this.panel1 = new System.Windows.Forms.Panel();
            this.export_all_mods_checkbox = new System.Windows.Forms.CheckBox();
            this.export_workshop_link_checkbox = new System.Windows.Forms.CheckBox();
            this.export_group_checkbox = new System.Windows.Forms.CheckBox();
            this.export_load_button = new System.Windows.Forms.Button();
            this.export_save_button = new System.Windows.Forms.Button();
            this.tabImageList = new System.Windows.Forms.ImageList(this.components);
            this.olvcSavedIni = ((BrightIdeasSoftware.OLVColumn)(new BrightIdeasSoftware.OLVColumn()));
            this.fillPanel = new System.Windows.Forms.Panel();
            this.toolTip = new System.Windows.Forms.ToolTip(this.components);
            this.olvAuthor = ((BrightIdeasSoftware.OLVColumn)(new BrightIdeasSoftware.OLVColumn()));
            this.LauchOptionsPanel = new System.Windows.Forms.FlowLayoutPanel();
            this.LogLaunchArgument = new XCOM2Launcher.UserElements.LaunchArgumentCheckbox();
            this.NoRedscreensLaunchArgument = new XCOM2Launcher.UserElements.LaunchArgumentCheckbox();
            this.main_statusstrip.SuspendLayout();
            this.main_menustrip.SuspendLayout();
            ((System.ComponentModel.ISupportInitialize)(this.error_provider)).BeginInit();
            this.main_tabcontrol.SuspendLayout();
            this.modlist_tab.SuspendLayout();
            ((System.ComponentModel.ISupportInitialize)(this.horizontal_splitcontainer)).BeginInit();
            this.horizontal_splitcontainer.Panel1.SuspendLayout();
            this.horizontal_splitcontainer.Panel2.SuspendLayout();
            this.horizontal_splitcontainer.SuspendLayout();
            this.tableLayoutPanel1.SuspendLayout();
            ((System.ComponentModel.ISupportInitialize)(this.modlist_ListObjectListView)).BeginInit();
            this.panel2.SuspendLayout();
            this.panel3.SuspendLayout();
            this.modinfo_groupbox.SuspendLayout();
            this.tableLayoutPanel3.SuspendLayout();
            this.modinfo_tabcontrol.SuspendLayout();
            this.modinfo_details_tab.SuspendLayout();
            this.modinfo_readme_tab.SuspendLayout();
            this.modinfo_inspect_tab.SuspendLayout();
            this.modinfo_config_tab.SuspendLayout();
            this.modinfo_config_TableLayoutPanel.SuspendLayout();
            ((System.ComponentModel.ISupportInitialize)(this.modinfo_ConfigFCTB)).BeginInit();
            this.modinfo_config_buttonsTableLayoutPanel.SuspendLayout();
            this.modinfo_changelog_tab.SuspendLayout();
            ((System.ComponentModel.ISupportInitialize)(this.modinfo_image_picturebox)).BeginInit();
            this.conflicts_tab.SuspendLayout();
            this.conflicts_tab_tableLayoutPanel.SuspendLayout();
            ((System.ComponentModel.ISupportInitialize)(this.conflicts_datagrid)).BeginInit();
            this.export_tab.SuspendLayout();
            this.tableLayoutPanel2.SuspendLayout();
            this.panel1.SuspendLayout();
            this.LauchOptionsPanel.SuspendLayout();
            this.SuspendLayout();
            // 
            // main_statusstrip
            // 
            this.main_statusstrip.Items.AddRange(new System.Windows.Forms.ToolStripItem[] {
>>>>>>> b92da4ea
            this.status_toolstrip_label,
            this.progress_toolstrip_progressbar});
			this.main_statusstrip.Location = new System.Drawing.Point(0, 719);
			this.main_statusstrip.Name = "main_statusstrip";
			this.main_statusstrip.Size = new System.Drawing.Size(984, 22);
			this.main_statusstrip.TabIndex = 5;
			this.main_statusstrip.Text = "statusStrip1";
			// 
			// status_toolstrip_label
			// 
			this.status_toolstrip_label.Name = "status_toolstrip_label";
			this.status_toolstrip_label.Size = new System.Drawing.Size(0, 17);
			// 
			// progress_toolstrip_progressbar
			// 
			this.progress_toolstrip_progressbar.Name = "progress_toolstrip_progressbar";
			this.progress_toolstrip_progressbar.Size = new System.Drawing.Size(100, 16);
			// 
			// main_menustrip
			// 
			this.main_menustrip.Items.AddRange(new System.Windows.Forms.ToolStripItem[] {
            this.runToolStripMenuItem,
            this.settingsToolStripMenuItem,
            this.toolsToolStripMenuItem,
            this.runXCOM2ToolStripMenuItem,
            this.runWarOfTheChosenToolStripMenuItem,
            this.runChallengeModeToolStripMenuItem});
			this.main_menustrip.Location = new System.Drawing.Point(0, 0);
			this.main_menustrip.Name = "main_menustrip";
			this.main_menustrip.Size = new System.Drawing.Size(984, 24);
			this.main_menustrip.TabIndex = 6;
			this.main_menustrip.Text = "menuStrip1";
			// 
			// runToolStripMenuItem
			// 
			this.runToolStripMenuItem.DropDownItems.AddRange(new System.Windows.Forms.ToolStripItem[] {
            this.saveToolStripMenuItem,
            this.reloadToolStripMenuItem,
            this.toolStripSeparator1,
            this.searchForModsToolStripMenuItem,
            this.updateEntriesToolStripMenuItem,
            this.toolStripSeparator2,
            this.exitToolStripMenuItem});
			this.runToolStripMenuItem.Name = "runToolStripMenuItem";
			this.runToolStripMenuItem.Size = new System.Drawing.Size(37, 20);
			this.runToolStripMenuItem.Text = "&File";
			// 
			// saveToolStripMenuItem
			// 
			this.saveToolStripMenuItem.Name = "saveToolStripMenuItem";
			this.saveToolStripMenuItem.Size = new System.Drawing.Size(160, 22);
			this.saveToolStripMenuItem.Text = "Save";
			// 
			// reloadToolStripMenuItem
			// 
			this.reloadToolStripMenuItem.Name = "reloadToolStripMenuItem";
			this.reloadToolStripMenuItem.Size = new System.Drawing.Size(160, 22);
			this.reloadToolStripMenuItem.Text = "Reset";
			// 
			// toolStripSeparator1
			// 
			this.toolStripSeparator1.Name = "toolStripSeparator1";
			this.toolStripSeparator1.Size = new System.Drawing.Size(157, 6);
			// 
			// searchForModsToolStripMenuItem
			// 
			this.searchForModsToolStripMenuItem.Name = "searchForModsToolStripMenuItem";
			this.searchForModsToolStripMenuItem.Size = new System.Drawing.Size(160, 22);
			this.searchForModsToolStripMenuItem.Text = "Search for mods";
			// 
			// updateEntriesToolStripMenuItem
			// 
			this.updateEntriesToolStripMenuItem.Name = "updateEntriesToolStripMenuItem";
			this.updateEntriesToolStripMenuItem.Size = new System.Drawing.Size(160, 22);
			this.updateEntriesToolStripMenuItem.Text = "Update entries";
			// 
			// toolStripSeparator2
			// 
			this.toolStripSeparator2.Name = "toolStripSeparator2";
			this.toolStripSeparator2.Size = new System.Drawing.Size(157, 6);
			// 
			// exitToolStripMenuItem
			// 
			this.exitToolStripMenuItem.Name = "exitToolStripMenuItem";
			this.exitToolStripMenuItem.Size = new System.Drawing.Size(160, 22);
			this.exitToolStripMenuItem.Text = "Exit";
			// 
			// settingsToolStripMenuItem
			// 
			this.settingsToolStripMenuItem.DropDownItems.AddRange(new System.Windows.Forms.ToolStripItem[] {
            this.showHiddenModsToolStripMenuItem,
            this.toolStripSeparator3,
            this.editOptionsToolStripMenuItem,
            this.manageCategoriesToolStripMenuItem});
			this.settingsToolStripMenuItem.Name = "settingsToolStripMenuItem";
			this.settingsToolStripMenuItem.Size = new System.Drawing.Size(61, 20);
			this.settingsToolStripMenuItem.Text = "Settings";
			// 
			// showHiddenModsToolStripMenuItem
			// 
			this.showHiddenModsToolStripMenuItem.CheckOnClick = true;
			this.showHiddenModsToolStripMenuItem.DisplayStyle = System.Windows.Forms.ToolStripItemDisplayStyle.Text;
			this.showHiddenModsToolStripMenuItem.Name = "showHiddenModsToolStripMenuItem";
			this.showHiddenModsToolStripMenuItem.Size = new System.Drawing.Size(180, 22);
			this.showHiddenModsToolStripMenuItem.Text = "Show hidden mods";
			// 
			// toolStripSeparator3
			// 
			this.toolStripSeparator3.Name = "toolStripSeparator3";
			this.toolStripSeparator3.Size = new System.Drawing.Size(177, 6);
			// 
			// editOptionsToolStripMenuItem
			// 
			this.editOptionsToolStripMenuItem.Name = "editOptionsToolStripMenuItem";
			this.editOptionsToolStripMenuItem.Size = new System.Drawing.Size(180, 22);
			this.editOptionsToolStripMenuItem.Text = "Options...";
			// 
			// manageCategoriesToolStripMenuItem
			// 
			this.manageCategoriesToolStripMenuItem.Name = "manageCategoriesToolStripMenuItem";
			this.manageCategoriesToolStripMenuItem.Size = new System.Drawing.Size(180, 22);
			this.manageCategoriesToolStripMenuItem.Text = "Categories...";
			// 
			// toolsToolStripMenuItem
			// 
			this.toolsToolStripMenuItem.DropDownItems.AddRange(new System.Windows.Forms.ToolStripItem[] {
            this.importActiveModsToolStripMenuItem,
            this.cleanModsToolStripMenuItem,
            this.resubscribeToModsToolStripMenuItem});
			this.toolsToolStripMenuItem.Name = "toolsToolStripMenuItem";
			this.toolsToolStripMenuItem.Size = new System.Drawing.Size(47, 20);
			this.toolsToolStripMenuItem.Text = "Tools";
			// 
			// importActiveModsToolStripMenuItem
			// 
			this.importActiveModsToolStripMenuItem.Name = "importActiveModsToolStripMenuItem";
			this.importActiveModsToolStripMenuItem.Size = new System.Drawing.Size(184, 22);
			this.importActiveModsToolStripMenuItem.Text = "Import active mods";
			// 
			// cleanModsToolStripMenuItem
			// 
			this.cleanModsToolStripMenuItem.Name = "cleanModsToolStripMenuItem";
			this.cleanModsToolStripMenuItem.Size = new System.Drawing.Size(184, 22);
			this.cleanModsToolStripMenuItem.Text = "Clean mods";
			// 
			// resubscribeToModsToolStripMenuItem
			// 
			this.resubscribeToModsToolStripMenuItem.Name = "resubscribeToModsToolStripMenuItem";
			this.resubscribeToModsToolStripMenuItem.Size = new System.Drawing.Size(184, 22);
			this.resubscribeToModsToolStripMenuItem.Text = "Resubscribe to mods";
			// 
			// runXCOM2ToolStripMenuItem
			// 
			this.runXCOM2ToolStripMenuItem.BackColor = System.Drawing.SystemColors.Control;
			this.runXCOM2ToolStripMenuItem.Image = ((System.Drawing.Image)(resources.GetObject("runXCOM2ToolStripMenuItem.Image")));
			this.runXCOM2ToolStripMenuItem.Name = "runXCOM2ToolStripMenuItem";
			this.runXCOM2ToolStripMenuItem.Size = new System.Drawing.Size(103, 20);
			this.runXCOM2ToolStripMenuItem.Text = "Run &XCOM 2";
			// 
			// runWarOfTheChosenToolStripMenuItem
			// 
			this.runWarOfTheChosenToolStripMenuItem.BackColor = System.Drawing.SystemColors.Control;
			this.runWarOfTheChosenToolStripMenuItem.Image = ((System.Drawing.Image)(resources.GetObject("runWarOfTheChosenToolStripMenuItem.Image")));
			this.runWarOfTheChosenToolStripMenuItem.Name = "runWarOfTheChosenToolStripMenuItem";
			this.runWarOfTheChosenToolStripMenuItem.Size = new System.Drawing.Size(157, 20);
			this.runWarOfTheChosenToolStripMenuItem.Text = "Run War of the Chosen";
			// 
			// runChallengeModeToolStripMenuItem
			// 
			this.runChallengeModeToolStripMenuItem.Image = ((System.Drawing.Image)(resources.GetObject("runChallengeModeToolStripMenuItem.Image")));
			this.runChallengeModeToolStripMenuItem.Name = "runChallengeModeToolStripMenuItem";
			this.runChallengeModeToolStripMenuItem.Size = new System.Drawing.Size(146, 20);
			this.runChallengeModeToolStripMenuItem.Text = "Run Challenge Mode";
			// 
			// error_provider
			// 
			this.error_provider.BlinkStyle = System.Windows.Forms.ErrorBlinkStyle.NeverBlink;
			this.error_provider.ContainerControl = this;
			// 
			// main_tabcontrol
			// 
			this.main_tabcontrol.Anchor = ((System.Windows.Forms.AnchorStyles)((((System.Windows.Forms.AnchorStyles.Top | System.Windows.Forms.AnchorStyles.Bottom) 
            | System.Windows.Forms.AnchorStyles.Left) 
            | System.Windows.Forms.AnchorStyles.Right)));
<<<<<<< HEAD
			this.main_tabcontrol.Controls.Add(this.modlist_tab);
			this.main_tabcontrol.Controls.Add(this.conflicts_tab);
			this.main_tabcontrol.Controls.Add(this.export_tab);
			this.main_tabcontrol.ImageList = this.tabImageList;
			this.main_tabcontrol.Location = new System.Drawing.Point(0, 27);
			this.main_tabcontrol.Name = "main_tabcontrol";
			this.main_tabcontrol.SelectedIndex = 0;
			this.main_tabcontrol.Size = new System.Drawing.Size(984, 689);
			this.main_tabcontrol.TabIndex = 6;
			this.main_tabcontrol.Selected += new System.Windows.Forms.TabControlEventHandler(this.MainTabSelected);
			// 
			// modlist_tab
			// 
			this.modlist_tab.Controls.Add(this.horizontal_splitcontainer);
			this.modlist_tab.Location = new System.Drawing.Point(4, 23);
			this.modlist_tab.Name = "modlist_tab";
			this.modlist_tab.Padding = new System.Windows.Forms.Padding(3);
			this.modlist_tab.Size = new System.Drawing.Size(976, 662);
			this.modlist_tab.TabIndex = 0;
			this.modlist_tab.Text = "Mods";
			this.modlist_tab.UseVisualStyleBackColor = true;
			// 
			// horizontal_splitcontainer
			// 
			this.horizontal_splitcontainer.Dock = System.Windows.Forms.DockStyle.Fill;
			this.horizontal_splitcontainer.FixedPanel = System.Windows.Forms.FixedPanel.Panel2;
			this.horizontal_splitcontainer.Location = new System.Drawing.Point(3, 3);
			this.horizontal_splitcontainer.Name = "horizontal_splitcontainer";
			this.horizontal_splitcontainer.Orientation = System.Windows.Forms.Orientation.Horizontal;
			// 
			// horizontal_splitcontainer.Panel1
			// 
			this.horizontal_splitcontainer.Panel1.Controls.Add(this.tableLayoutPanel1);
			this.horizontal_splitcontainer.Panel1.Controls.Add(this.button1);
			// 
			// horizontal_splitcontainer.Panel2
			// 
			this.horizontal_splitcontainer.Panel2.Controls.Add(this.modinfo_groupbox);
			this.horizontal_splitcontainer.Size = new System.Drawing.Size(970, 656);
			this.horizontal_splitcontainer.SplitterDistance = 414;
			this.horizontal_splitcontainer.TabIndex = 5;
			// 
			// tableLayoutPanel1
			// 
			this.tableLayoutPanel1.ColumnCount = 3;
			this.tableLayoutPanel1.ColumnStyles.Add(new System.Windows.Forms.ColumnStyle(System.Windows.Forms.SizeType.Absolute, 220F));
			this.tableLayoutPanel1.ColumnStyles.Add(new System.Windows.Forms.ColumnStyle(System.Windows.Forms.SizeType.Absolute, 350F));
			this.tableLayoutPanel1.ColumnStyles.Add(new System.Windows.Forms.ColumnStyle(System.Windows.Forms.SizeType.Percent, 100F));
			this.tableLayoutPanel1.Controls.Add(this.modlist_ListObjectListView, 0, 1);
			this.tableLayoutPanel1.Controls.Add(this.panel2, 1, 0);
			this.tableLayoutPanel1.Controls.Add(this.panel3, 0, 0);
			this.tableLayoutPanel1.Controls.Add(this.LauchOptionsPanel, 2, 0);
			this.tableLayoutPanel1.Dock = System.Windows.Forms.DockStyle.Fill;
			this.tableLayoutPanel1.Location = new System.Drawing.Point(0, 0);
			this.tableLayoutPanel1.Name = "tableLayoutPanel1";
			this.tableLayoutPanel1.RowCount = 2;
			this.tableLayoutPanel1.RowStyles.Add(new System.Windows.Forms.RowStyle(System.Windows.Forms.SizeType.Absolute, 30F));
			this.tableLayoutPanel1.RowStyles.Add(new System.Windows.Forms.RowStyle(System.Windows.Forms.SizeType.Percent, 100F));
			this.tableLayoutPanel1.Size = new System.Drawing.Size(970, 414);
			this.tableLayoutPanel1.TabIndex = 3;
			// 
			// modlist_ListObjectListView
			// 
			this.modlist_ListObjectListView.AllColumns.Add(this.olvcActive);
			this.modlist_ListObjectListView.AllColumns.Add(this.olvcName);
			this.modlist_ListObjectListView.AllColumns.Add(this.olvcID);
			this.modlist_ListObjectListView.AllColumns.Add(this.olvcCategory);
			this.modlist_ListObjectListView.AllColumns.Add(this.olvcState);
			this.modlist_ListObjectListView.AllColumns.Add(this.olvcOrder);
			this.modlist_ListObjectListView.AllColumns.Add(this.olvcSize);
			this.modlist_ListObjectListView.AllColumns.Add(this.olvcLastUpdated);
			this.modlist_ListObjectListView.AllColumns.Add(this.olvcDateAdded);
			this.modlist_ListObjectListView.AllColumns.Add(this.olvcDateCreated);
			this.modlist_ListObjectListView.AllColumns.Add(this.olvcPath);
			this.modlist_ListObjectListView.AllColumns.Add(this.olvcHasBackup);
			this.modlist_ListObjectListView.AllColumns.Add(this.olvcWorkshopID);
			this.modlist_ListObjectListView.AllColumns.Add(this.olvcHidden);
			this.modlist_ListObjectListView.AllColumns.Add(this.olvcTags);
			this.modlist_ListObjectListView.AllColumns.Add(this.olvSteamLink);
			this.modlist_ListObjectListView.AllColumns.Add(this.olvBrowserLink);
			this.modlist_ListObjectListView.AllColumns.Add(this.olvForWOTC);
			this.modlist_ListObjectListView.AllowColumnReorder = true;
			this.modlist_ListObjectListView.CellEditActivation = BrightIdeasSoftware.ObjectListView.CellEditActivateMode.DoubleClick;
			this.modlist_ListObjectListView.CellEditUseWholeCell = false;
			this.modlist_ListObjectListView.CheckBoxes = true;
			this.modlist_ListObjectListView.CheckedAspectName = "isActive";
			this.modlist_ListObjectListView.Columns.AddRange(new System.Windows.Forms.ColumnHeader[] {
=======
            this.main_tabcontrol.Controls.Add(this.modlist_tab);
            this.main_tabcontrol.Controls.Add(this.conflicts_tab);
            this.main_tabcontrol.Controls.Add(this.export_tab);
            this.main_tabcontrol.ImageList = this.tabImageList;
            this.main_tabcontrol.Location = new System.Drawing.Point(0, 27);
            this.main_tabcontrol.Name = "main_tabcontrol";
            this.main_tabcontrol.SelectedIndex = 0;
            this.main_tabcontrol.Size = new System.Drawing.Size(984, 689);
            this.main_tabcontrol.TabIndex = 6;
            this.main_tabcontrol.Selected += new System.Windows.Forms.TabControlEventHandler(this.MainTabSelected);
            // 
            // modlist_tab
            // 
            this.modlist_tab.Controls.Add(this.horizontal_splitcontainer);
            this.modlist_tab.Location = new System.Drawing.Point(4, 23);
            this.modlist_tab.Name = "modlist_tab";
            this.modlist_tab.Padding = new System.Windows.Forms.Padding(3);
            this.modlist_tab.Size = new System.Drawing.Size(976, 662);
            this.modlist_tab.TabIndex = 0;
            this.modlist_tab.Text = "Mods";
            this.modlist_tab.UseVisualStyleBackColor = true;
            // 
            // horizontal_splitcontainer
            // 
            this.horizontal_splitcontainer.Dock = System.Windows.Forms.DockStyle.Fill;
            this.horizontal_splitcontainer.FixedPanel = System.Windows.Forms.FixedPanel.Panel2;
            this.horizontal_splitcontainer.Location = new System.Drawing.Point(3, 3);
            this.horizontal_splitcontainer.Name = "horizontal_splitcontainer";
            this.horizontal_splitcontainer.Orientation = System.Windows.Forms.Orientation.Horizontal;
            // 
            // horizontal_splitcontainer.Panel1
            // 
            this.horizontal_splitcontainer.Panel1.Controls.Add(this.tableLayoutPanel1);
            this.horizontal_splitcontainer.Panel1.Controls.Add(this.button1);
            // 
            // horizontal_splitcontainer.Panel2
            // 
            this.horizontal_splitcontainer.Panel2.Controls.Add(this.modinfo_groupbox);
            this.horizontal_splitcontainer.Size = new System.Drawing.Size(970, 656);
            this.horizontal_splitcontainer.SplitterDistance = 414;
            this.horizontal_splitcontainer.TabIndex = 5;
            // 
            // tableLayoutPanel1
            // 
            this.tableLayoutPanel1.ColumnCount = 3;
            this.tableLayoutPanel1.ColumnStyles.Add(new System.Windows.Forms.ColumnStyle(System.Windows.Forms.SizeType.Absolute, 220F));
            this.tableLayoutPanel1.ColumnStyles.Add(new System.Windows.Forms.ColumnStyle(System.Windows.Forms.SizeType.Absolute, 350F));
            this.tableLayoutPanel1.ColumnStyles.Add(new System.Windows.Forms.ColumnStyle(System.Windows.Forms.SizeType.Percent, 100F));
            this.tableLayoutPanel1.Controls.Add(this.modlist_ListObjectListView, 0, 1);
            this.tableLayoutPanel1.Controls.Add(this.panel2, 1, 0);
            this.tableLayoutPanel1.Controls.Add(this.panel3, 0, 0);
            this.tableLayoutPanel1.Controls.Add(this.LauchOptionsPanel, 2, 0);
            this.tableLayoutPanel1.Dock = System.Windows.Forms.DockStyle.Fill;
            this.tableLayoutPanel1.Location = new System.Drawing.Point(0, 0);
            this.tableLayoutPanel1.Name = "tableLayoutPanel1";
            this.tableLayoutPanel1.RowCount = 2;
            this.tableLayoutPanel1.RowStyles.Add(new System.Windows.Forms.RowStyle(System.Windows.Forms.SizeType.Absolute, 30F));
            this.tableLayoutPanel1.RowStyles.Add(new System.Windows.Forms.RowStyle(System.Windows.Forms.SizeType.Percent, 100F));
            this.tableLayoutPanel1.Size = new System.Drawing.Size(970, 414);
            this.tableLayoutPanel1.TabIndex = 3;
            // 
            // modlist_ListObjectListView
            // 
            this.modlist_ListObjectListView.AllColumns.Add(this.olvcActive);
            this.modlist_ListObjectListView.AllColumns.Add(this.olvcName);
            this.modlist_ListObjectListView.AllColumns.Add(this.olvAuthor);
            this.modlist_ListObjectListView.AllColumns.Add(this.olvcID);
            this.modlist_ListObjectListView.AllColumns.Add(this.olvcCategory);
            this.modlist_ListObjectListView.AllColumns.Add(this.olvcState);
            this.modlist_ListObjectListView.AllColumns.Add(this.olvcOrder);
            this.modlist_ListObjectListView.AllColumns.Add(this.olvcSize);
            this.modlist_ListObjectListView.AllColumns.Add(this.olvcLastUpdated);
            this.modlist_ListObjectListView.AllColumns.Add(this.olvcDateAdded);
            this.modlist_ListObjectListView.AllColumns.Add(this.olvcDateCreated);
            this.modlist_ListObjectListView.AllColumns.Add(this.olvcPath);
            this.modlist_ListObjectListView.AllColumns.Add(this.olvcHasBackup);
            this.modlist_ListObjectListView.AllColumns.Add(this.olvcWorkshopID);
            this.modlist_ListObjectListView.AllColumns.Add(this.olvcHidden);
            this.modlist_ListObjectListView.AllColumns.Add(this.olvcTags);
            this.modlist_ListObjectListView.AllColumns.Add(this.olvSteamLink);
            this.modlist_ListObjectListView.AllColumns.Add(this.olvBrowserLink);
            this.modlist_ListObjectListView.AllColumns.Add(this.olvForWOTC);
            this.modlist_ListObjectListView.AllowColumnReorder = true;
            this.modlist_ListObjectListView.CellEditActivation = BrightIdeasSoftware.ObjectListView.CellEditActivateMode.DoubleClick;
            this.modlist_ListObjectListView.CellEditUseWholeCell = false;
            this.modlist_ListObjectListView.CheckBoxes = true;
            this.modlist_ListObjectListView.CheckedAspectName = "isActive";
            this.modlist_ListObjectListView.Columns.AddRange(new System.Windows.Forms.ColumnHeader[] {
>>>>>>> b92da4ea
            this.olvcActive,
            this.olvcName,
            this.olvAuthor,
            this.olvcID,
            this.olvcCategory,
            this.olvcState,
            this.olvcOrder,
            this.olvcSize,
            this.olvcLastUpdated,
            this.olvcHasBackup,
            this.olvcHidden,
            this.olvcTags,
            this.olvForWOTC});
			this.tableLayoutPanel1.SetColumnSpan(this.modlist_ListObjectListView, 3);
			this.modlist_ListObjectListView.Cursor = System.Windows.Forms.Cursors.Default;
			this.modlist_ListObjectListView.Dock = System.Windows.Forms.DockStyle.Fill;
			this.modlist_ListObjectListView.FullRowSelect = true;
			this.modlist_ListObjectListView.IsSearchOnSortColumn = false;
			this.modlist_ListObjectListView.Location = new System.Drawing.Point(3, 33);
			this.modlist_ListObjectListView.Name = "modlist_ListObjectListView";
			this.modlist_ListObjectListView.ShowItemCountOnGroups = true;
			this.modlist_ListObjectListView.Size = new System.Drawing.Size(964, 378);
			this.modlist_ListObjectListView.SortGroupItemsByPrimaryColumn = false;
			this.modlist_ListObjectListView.TabIndex = 0;
			this.modlist_ListObjectListView.TintSortColumn = true;
			this.modlist_ListObjectListView.UseCompatibleStateImageBehavior = false;
			this.modlist_ListObjectListView.UseFiltering = true;
			this.modlist_ListObjectListView.UseHyperlinks = true;
			this.modlist_ListObjectListView.View = System.Windows.Forms.View.Details;
			this.modlist_ListObjectListView.CellEditFinished += new BrightIdeasSoftware.CellEditEventHandler(this.ModListEditFinished);
			this.modlist_ListObjectListView.CellRightClick += new System.EventHandler<BrightIdeasSoftware.CellRightClickEventArgs>(this.ModListCellRightClick);
			this.modlist_ListObjectListView.CellToolTipShowing += new System.EventHandler<BrightIdeasSoftware.ToolTipShowingEventArgs>(this.ModListCellToolTipShowing);
			this.modlist_ListObjectListView.FormatRow += new System.EventHandler<BrightIdeasSoftware.FormatRowEventArgs>(this.ModListFormatRow);
			this.modlist_ListObjectListView.GroupExpandingCollapsing += new System.EventHandler<BrightIdeasSoftware.GroupExpandingCollapsingEventArgs>(this.ModListGroupExpandingCollapsing);
			this.modlist_ListObjectListView.SelectionChanged += new System.EventHandler(this.ModListSelectionChanged);
			this.modlist_ListObjectListView.ItemChecked += new System.Windows.Forms.ItemCheckedEventHandler(this.ModListItemChecked);
			this.modlist_ListObjectListView.KeyDown += new System.Windows.Forms.KeyEventHandler(this.ModListKeyDown);
			this.modlist_ListObjectListView.KeyUp += new System.Windows.Forms.KeyEventHandler(this.ModListKeyUp);
			// 
			// olvcActive
			// 
			this.olvcActive.AspectName = "isActive";
			this.olvcActive.Hideable = false;
			this.olvcActive.Text = "";
			this.olvcActive.Width = 20;
			// 
			// olvcName
			// 
			this.olvcName.AspectName = "Name";
			this.olvcName.Hideable = false;
			this.olvcName.Text = "Name";
			this.olvcName.Width = 350;
			// 
			// olvcID
			// 
			this.olvcID.AspectName = "ID";
			this.olvcID.IsEditable = false;
			this.olvcID.Text = "ID";
			this.olvcID.Width = 200;
			// 
			// olvcCategory
			// 
			this.olvcCategory.AspectName = "Category";
			this.olvcCategory.Text = "Category";
			// 
			// olvcState
			// 
			this.olvcState.IsEditable = false;
			this.olvcState.Text = "State";
			this.olvcState.Width = 40;
			// 
			// olvcOrder
			// 
			this.olvcOrder.AspectName = "Index";
			this.olvcOrder.CellEditUseWholeCell = true;
			this.olvcOrder.HeaderTextAlign = System.Windows.Forms.HorizontalAlignment.Center;
			this.olvcOrder.MinimumWidth = 40;
			this.olvcOrder.Text = "Order";
			this.olvcOrder.TextAlign = System.Windows.Forms.HorizontalAlignment.Right;
			// 
			// olvcSize
			// 
			this.olvcSize.AspectName = "Size";
			this.olvcSize.IsEditable = false;
			this.olvcSize.Searchable = false;
			this.olvcSize.Text = "Size";
			this.olvcSize.TextAlign = System.Windows.Forms.HorizontalAlignment.Right;
			this.olvcSize.Width = 100;
			// 
			// olvcLastUpdated
			// 
			this.olvcLastUpdated.AspectName = "DateUpdated";
			this.olvcLastUpdated.IsEditable = false;
			this.olvcLastUpdated.Searchable = false;
			this.olvcLastUpdated.Text = "Last Update";
			this.olvcLastUpdated.TextAlign = System.Windows.Forms.HorizontalAlignment.Right;
			this.olvcLastUpdated.Width = 120;
			// 
			// olvcDateAdded
			// 
			this.olvcDateAdded.AspectName = "DateAdded";
			this.olvcDateAdded.IsEditable = false;
			this.olvcDateAdded.IsVisible = false;
			this.olvcDateAdded.Searchable = false;
			this.olvcDateAdded.Text = "Date Added";
			this.olvcDateAdded.TextAlign = System.Windows.Forms.HorizontalAlignment.Right;
			this.olvcDateAdded.Width = 120;
			// 
			// olvcDateCreated
			// 
			this.olvcDateCreated.AspectName = "DateCreated";
			this.olvcDateCreated.IsEditable = false;
			this.olvcDateCreated.IsVisible = false;
			this.olvcDateCreated.Searchable = false;
			this.olvcDateCreated.Text = "Date Created";
			this.olvcDateCreated.Width = 120;
			// 
			// olvcPath
			// 
			this.olvcPath.AspectName = "Path";
			this.olvcPath.IsEditable = false;
			this.olvcPath.IsVisible = false;
			this.olvcPath.Searchable = false;
			this.olvcPath.Text = "Path";
			this.olvcPath.Width = 160;
			// 
			// olvcHasBackup
			// 
			this.olvcHasBackup.AspectName = "HasBackedUpSettings";
			this.olvcHasBackup.Text = "Has Backups";
			// 
			// olvcWorkshopID
			// 
			this.olvcWorkshopID.AspectName = "WorkshopID";
			this.olvcWorkshopID.IsEditable = false;
			this.olvcWorkshopID.IsVisible = false;
			this.olvcWorkshopID.Text = "Workshop ID";
			// 
			// olvcHidden
			// 
			this.olvcHidden.AspectName = "isHidden";
			this.olvcHidden.Text = "Hidden";
			// 
			// olvcTags
			// 
			this.olvcTags.AspectName = "";
			this.olvcTags.AutoCompleteEditor = false;
			this.olvcTags.AutoCompleteEditorMode = System.Windows.Forms.AutoCompleteMode.None;
			this.olvcTags.MinimumWidth = 250;
			this.olvcTags.Text = "Tags";
			this.olvcTags.Width = 250;
			// 
			// olvSteamLink
			// 
			this.olvSteamLink.AspectName = "GetSteamLink";
			this.olvSteamLink.DisplayIndex = 8;
			this.olvSteamLink.Hyperlink = true;
			this.olvSteamLink.IsEditable = false;
			this.olvSteamLink.IsVisible = false;
			this.olvSteamLink.Searchable = false;
			this.olvSteamLink.Text = "Steam Link";
			// 
			// olvBrowserLink
			// 
			this.olvBrowserLink.AspectName = "BrowserLink";
			this.olvBrowserLink.DisplayIndex = 9;
			this.olvBrowserLink.Hyperlink = true;
			this.olvBrowserLink.IsEditable = false;
			this.olvBrowserLink.IsVisible = false;
			this.olvBrowserLink.Searchable = false;
			this.olvBrowserLink.Text = "Browser Link";
			// 
			// olvForWOTC
			// 
			this.olvForWOTC.AspectName = "BuiltForWOTC";
			this.olvForWOTC.IsEditable = false;
			this.olvForWOTC.Searchable = false;
			this.olvForWOTC.Text = "For WOTC";
			// 
			// panel2
			// 
			this.panel2.Controls.Add(this.checkBox1);
			this.panel2.Controls.Add(this.modlist_toggleGroupsButton);
			this.panel2.Dock = System.Windows.Forms.DockStyle.Fill;
			this.panel2.Location = new System.Drawing.Point(220, 0);
			this.panel2.Margin = new System.Windows.Forms.Padding(0);
			this.panel2.Name = "panel2";
			this.panel2.Size = new System.Drawing.Size(350, 30);
			this.panel2.TabIndex = 2;
			// 
			// checkBox1
			// 
			this.checkBox1.AutoSize = true;
			this.checkBox1.Location = new System.Drawing.Point(94, 7);
			this.checkBox1.Name = "checkBox1";
			this.checkBox1.Size = new System.Drawing.Size(122, 17);
			this.checkBox1.TabIndex = 1;
			this.checkBox1.Text = "Show Dupe Indexes";
			this.checkBox1.UseVisualStyleBackColor = true;
			this.checkBox1.Visible = false;
			this.checkBox1.CheckedChanged += new System.EventHandler(this.checkBox1_CheckedChanged);
			// 
			// modlist_toggleGroupsButton
			// 
			this.modlist_toggleGroupsButton.Location = new System.Drawing.Point(3, 3);
			this.modlist_toggleGroupsButton.Name = "modlist_toggleGroupsButton";
			this.modlist_toggleGroupsButton.Size = new System.Drawing.Size(85, 23);
			this.modlist_toggleGroupsButton.TabIndex = 0;
			this.modlist_toggleGroupsButton.Text = "Toggle Groups";
			this.modlist_toggleGroupsButton.UseVisualStyleBackColor = true;
			this.modlist_toggleGroupsButton.Click += new System.EventHandler(this.modlist_toggleGroupsButton_Click);
			// 
			// panel3
			// 
			this.panel3.Controls.Add(this.modlist_filterClearButton);
			this.panel3.Controls.Add(this.modlist_FilterCueTextBox);
			this.panel3.Location = new System.Drawing.Point(0, 0);
			this.panel3.Margin = new System.Windows.Forms.Padding(0);
			this.panel3.Name = "panel3";
			this.panel3.Size = new System.Drawing.Size(210, 30);
			this.panel3.TabIndex = 3;
			// 
			// modlist_filterClearButton
			// 
			this.modlist_filterClearButton.Anchor = ((System.Windows.Forms.AnchorStyles)((System.Windows.Forms.AnchorStyles.Top | System.Windows.Forms.AnchorStyles.Right)));
			this.modlist_filterClearButton.AutoSize = true;
			this.modlist_filterClearButton.AutoSizeMode = System.Windows.Forms.AutoSizeMode.GrowAndShrink;
			this.modlist_filterClearButton.Cursor = System.Windows.Forms.Cursors.Hand;
			this.modlist_filterClearButton.FlatAppearance.BorderSize = 0;
			this.modlist_filterClearButton.FlatStyle = System.Windows.Forms.FlatStyle.Flat;
			this.modlist_filterClearButton.ForeColor = System.Drawing.Color.Black;
			this.modlist_filterClearButton.Image = ((System.Drawing.Image)(resources.GetObject("modlist_filterClearButton.Image")));
			this.modlist_filterClearButton.Location = new System.Drawing.Point(180, 3);
			this.modlist_filterClearButton.Name = "modlist_filterClearButton";
			this.modlist_filterClearButton.Size = new System.Drawing.Size(22, 22);
			this.modlist_filterClearButton.TabIndex = 1;
			this.modlist_filterClearButton.UseVisualStyleBackColor = true;
			this.modlist_filterClearButton.Click += new System.EventHandler(this.modlist_filterClearButton_Click);
			// 
			// modlist_FilterCueTextBox
			// 
			this.modlist_FilterCueTextBox.Anchor = System.Windows.Forms.AnchorStyles.Left;
			this.modlist_FilterCueTextBox.CueText = "Filter Mods";
			this.modlist_FilterCueTextBox.Location = new System.Drawing.Point(3, 5);
			this.modlist_FilterCueTextBox.Name = "modlist_FilterCueTextBox";
			this.modlist_FilterCueTextBox.Size = new System.Drawing.Size(175, 20);
			this.modlist_FilterCueTextBox.TabIndex = 1;
			this.modlist_FilterCueTextBox.TextChanged += new System.EventHandler(this.filterMods_TextChanged);
			// 
			// LauchOptionsPanel
			// 
			this.LauchOptionsPanel.Anchor = ((System.Windows.Forms.AnchorStyles)(((System.Windows.Forms.AnchorStyles.Top | System.Windows.Forms.AnchorStyles.Bottom) 
            | System.Windows.Forms.AnchorStyles.Right)));
			this.LauchOptionsPanel.AutoSize = true;
			this.LauchOptionsPanel.Controls.Add(this.NoRedscreensLaunchArgument);
			this.LauchOptionsPanel.Controls.Add(this.LogLaunchArgument);
			this.LauchOptionsPanel.FlowDirection = System.Windows.Forms.FlowDirection.RightToLeft;
			this.LauchOptionsPanel.Location = new System.Drawing.Point(812, 3);
			this.LauchOptionsPanel.Name = "LauchOptionsPanel";
			this.LauchOptionsPanel.Size = new System.Drawing.Size(155, 24);
			this.LauchOptionsPanel.TabIndex = 4;
			// 
			// NoRedscreensLaunchArgument
			// 
			this.NoRedscreensLaunchArgument.AutoSize = true;
			this.NoRedscreensLaunchArgument.Location = new System.Drawing.Point(52, 3);
			this.NoRedscreensLaunchArgument.Name = "NoRedscreensLaunchArgument";
			this.NoRedscreensLaunchArgument.Settings = null;
			this.NoRedscreensLaunchArgument.Size = new System.Drawing.Size(100, 17);
			this.NoRedscreensLaunchArgument.TabIndex = 3;
			this.NoRedscreensLaunchArgument.Text = "-noRedScreens";
			this.NoRedscreensLaunchArgument.UseVisualStyleBackColor = true;
			// 
			// LogLaunchArgument
			// 
			this.LogLaunchArgument.AutoSize = true;
			this.LogLaunchArgument.Location = new System.Drawing.Point(3, 3);
			this.LogLaunchArgument.Name = "LogLaunchArgument";
			this.LogLaunchArgument.Settings = null;
			this.LogLaunchArgument.Size = new System.Drawing.Size(43, 17);
			this.LogLaunchArgument.TabIndex = 2;
			this.LogLaunchArgument.Text = "-log";
			this.LogLaunchArgument.UseVisualStyleBackColor = true;
			// 
			// button1
			// 
			this.button1.Location = new System.Drawing.Point(318, 45);
			this.button1.Name = "button1";
			this.button1.Size = new System.Drawing.Size(75, 23);
			this.button1.TabIndex = 2;
			this.button1.Text = "button1";
			this.button1.UseVisualStyleBackColor = true;
			// 
			// modinfo_groupbox
			// 
			this.modinfo_groupbox.Controls.Add(this.tableLayoutPanel3);
			this.modinfo_groupbox.Dock = System.Windows.Forms.DockStyle.Fill;
			this.modinfo_groupbox.Location = new System.Drawing.Point(0, 0);
			this.modinfo_groupbox.Margin = new System.Windows.Forms.Padding(0);
			this.modinfo_groupbox.Name = "modinfo_groupbox";
			this.modinfo_groupbox.Padding = new System.Windows.Forms.Padding(0);
			this.modinfo_groupbox.Size = new System.Drawing.Size(970, 238);
			this.modinfo_groupbox.TabIndex = 3;
			this.modinfo_groupbox.TabStop = false;
			this.modinfo_groupbox.Text = "Mod Info";
			// 
			// tableLayoutPanel3
			// 
			this.tableLayoutPanel3.ColumnCount = 2;
			this.tableLayoutPanel3.ColumnStyles.Add(new System.Windows.Forms.ColumnStyle(System.Windows.Forms.SizeType.Absolute, 200F));
			this.tableLayoutPanel3.ColumnStyles.Add(new System.Windows.Forms.ColumnStyle(System.Windows.Forms.SizeType.Percent, 100F));
			this.tableLayoutPanel3.Controls.Add(this.modinfo_tabcontrol, 1, 0);
			this.tableLayoutPanel3.Controls.Add(this.modinfo_image_picturebox, 0, 0);
			this.tableLayoutPanel3.Dock = System.Windows.Forms.DockStyle.Fill;
			this.tableLayoutPanel3.Location = new System.Drawing.Point(0, 13);
			this.tableLayoutPanel3.Margin = new System.Windows.Forms.Padding(0);
			this.tableLayoutPanel3.Name = "tableLayoutPanel3";
			this.tableLayoutPanel3.RowCount = 1;
			this.tableLayoutPanel3.RowStyles.Add(new System.Windows.Forms.RowStyle(System.Windows.Forms.SizeType.Percent, 100F));
			this.tableLayoutPanel3.Size = new System.Drawing.Size(970, 225);
			this.tableLayoutPanel3.TabIndex = 10;
			// 
			// modinfo_tabcontrol
			// 
			this.modinfo_tabcontrol.Anchor = ((System.Windows.Forms.AnchorStyles)((((System.Windows.Forms.AnchorStyles.Top | System.Windows.Forms.AnchorStyles.Bottom) 
            | System.Windows.Forms.AnchorStyles.Left) 
            | System.Windows.Forms.AnchorStyles.Right)));
<<<<<<< HEAD
			this.modinfo_tabcontrol.Controls.Add(this.modinfo_details_tab);
			this.modinfo_tabcontrol.Controls.Add(this.modinfo_readme_tab);
			this.modinfo_tabcontrol.Controls.Add(this.modinfo_inspect_tab);
			this.modinfo_tabcontrol.Controls.Add(this.modinfo_config_tab);
			this.modinfo_tabcontrol.Controls.Add(this.modinfo_changelog_tab);
			this.modinfo_tabcontrol.Location = new System.Drawing.Point(200, 0);
			this.modinfo_tabcontrol.Margin = new System.Windows.Forms.Padding(0, 0, 2, 2);
			this.modinfo_tabcontrol.Name = "modinfo_tabcontrol";
			this.modinfo_tabcontrol.SelectedIndex = 0;
			this.modinfo_tabcontrol.Size = new System.Drawing.Size(768, 223);
			this.modinfo_tabcontrol.TabIndex = 9;
			this.modinfo_tabcontrol.Selected += new System.Windows.Forms.TabControlEventHandler(this.ModInfoTabSelected);
			// 
			// modinfo_details_tab
			// 
			this.modinfo_details_tab.Controls.Add(this.modinfo_info_CreatedLabel);
			this.modinfo_details_tab.Controls.Add(this.modinfo_info_DescriptionLabel);
			this.modinfo_details_tab.Controls.Add(this.modinfo_info_InstalledTextBox);
			this.modinfo_details_tab.Controls.Add(this.modinfo_info_DateCreatedTextBox);
			this.modinfo_details_tab.Controls.Add(this.modinfo_info_InstalledLabel);
			this.modinfo_details_tab.Controls.Add(this.modinfo_info_TitleTextBox);
			this.modinfo_details_tab.Controls.Add(this.modinfo_info_AuthorTextBox);
			this.modinfo_details_tab.Controls.Add(this.modinfo_info_TitleLabel);
			this.modinfo_details_tab.Controls.Add(this.modinfo_info_AuthorLabel);
			this.modinfo_details_tab.Controls.Add(this.modinfo_info_DescriptionRichTextBox);
			this.modinfo_details_tab.Location = new System.Drawing.Point(4, 22);
			this.modinfo_details_tab.Name = "modinfo_details_tab";
			this.modinfo_details_tab.Padding = new System.Windows.Forms.Padding(3);
			this.modinfo_details_tab.Size = new System.Drawing.Size(760, 197);
			this.modinfo_details_tab.TabIndex = 0;
			this.modinfo_details_tab.Text = "Info";
			this.modinfo_details_tab.UseVisualStyleBackColor = true;
			// 
			// modinfo_info_CreatedLabel
			// 
			this.modinfo_info_CreatedLabel.AutoSize = true;
			this.modinfo_info_CreatedLabel.Location = new System.Drawing.Point(6, 35);
			this.modinfo_info_CreatedLabel.Name = "modinfo_info_CreatedLabel";
			this.modinfo_info_CreatedLabel.Size = new System.Drawing.Size(44, 13);
			this.modinfo_info_CreatedLabel.TabIndex = 10;
			this.modinfo_info_CreatedLabel.Text = "Created";
			// 
			// modinfo_info_DescriptionLabel
			// 
			this.modinfo_info_DescriptionLabel.AutoSize = true;
			this.modinfo_info_DescriptionLabel.Location = new System.Drawing.Point(6, 58);
			this.modinfo_info_DescriptionLabel.Name = "modinfo_info_DescriptionLabel";
			this.modinfo_info_DescriptionLabel.Size = new System.Drawing.Size(60, 13);
			this.modinfo_info_DescriptionLabel.TabIndex = 9;
			this.modinfo_info_DescriptionLabel.Text = "Description";
			// 
			// modinfo_info_InstalledTextBox
			// 
			this.modinfo_info_InstalledTextBox.Location = new System.Drawing.Point(431, 32);
			this.modinfo_info_InstalledTextBox.Name = "modinfo_info_InstalledTextBox";
			this.modinfo_info_InstalledTextBox.ReadOnly = true;
			this.modinfo_info_InstalledTextBox.Size = new System.Drawing.Size(224, 20);
			this.modinfo_info_InstalledTextBox.TabIndex = 7;
			// 
			// modinfo_info_DateCreatedTextBox
			// 
			this.modinfo_info_DateCreatedTextBox.Location = new System.Drawing.Point(96, 32);
			this.modinfo_info_DateCreatedTextBox.Name = "modinfo_info_DateCreatedTextBox";
			this.modinfo_info_DateCreatedTextBox.ReadOnly = true;
			this.modinfo_info_DateCreatedTextBox.Size = new System.Drawing.Size(224, 20);
			this.modinfo_info_DateCreatedTextBox.TabIndex = 5;
			// 
			// modinfo_info_InstalledLabel
			// 
			this.modinfo_info_InstalledLabel.AutoSize = true;
			this.modinfo_info_InstalledLabel.Location = new System.Drawing.Point(341, 35);
			this.modinfo_info_InstalledLabel.Name = "modinfo_info_InstalledLabel";
			this.modinfo_info_InstalledLabel.Size = new System.Drawing.Size(46, 13);
			this.modinfo_info_InstalledLabel.TabIndex = 4;
			this.modinfo_info_InstalledLabel.Text = "Installed";
			// 
			// modinfo_info_TitleTextBox
			// 
			this.modinfo_info_TitleTextBox.Location = new System.Drawing.Point(96, 6);
			this.modinfo_info_TitleTextBox.Name = "modinfo_info_TitleTextBox";
			this.modinfo_info_TitleTextBox.ReadOnly = true;
			this.modinfo_info_TitleTextBox.Size = new System.Drawing.Size(224, 20);
			this.modinfo_info_TitleTextBox.TabIndex = 3;
			// 
			// modinfo_info_AuthorTextBox
			// 
			this.modinfo_info_AuthorTextBox.Location = new System.Drawing.Point(431, 9);
			this.modinfo_info_AuthorTextBox.Name = "modinfo_info_AuthorTextBox";
			this.modinfo_info_AuthorTextBox.ReadOnly = true;
			this.modinfo_info_AuthorTextBox.Size = new System.Drawing.Size(224, 20);
			this.modinfo_info_AuthorTextBox.TabIndex = 2;
			// 
			// modinfo_info_TitleLabel
			// 
			this.modinfo_info_TitleLabel.AutoSize = true;
			this.modinfo_info_TitleLabel.Location = new System.Drawing.Point(6, 9);
			this.modinfo_info_TitleLabel.Name = "modinfo_info_TitleLabel";
			this.modinfo_info_TitleLabel.Size = new System.Drawing.Size(27, 13);
			this.modinfo_info_TitleLabel.TabIndex = 1;
			this.modinfo_info_TitleLabel.Text = "Title";
			// 
			// modinfo_info_AuthorLabel
			// 
			this.modinfo_info_AuthorLabel.AutoSize = true;
			this.modinfo_info_AuthorLabel.Location = new System.Drawing.Point(341, 12);
			this.modinfo_info_AuthorLabel.Name = "modinfo_info_AuthorLabel";
			this.modinfo_info_AuthorLabel.Size = new System.Drawing.Size(38, 13);
			this.modinfo_info_AuthorLabel.TabIndex = 0;
			this.modinfo_info_AuthorLabel.Text = "Author";
			// 
			// modinfo_info_DescriptionRichTextBox
			// 
			this.modinfo_info_DescriptionRichTextBox.Anchor = ((System.Windows.Forms.AnchorStyles)((((System.Windows.Forms.AnchorStyles.Top | System.Windows.Forms.AnchorStyles.Bottom) 
=======
            this.modinfo_tabcontrol.Controls.Add(this.modinfo_details_tab);
            this.modinfo_tabcontrol.Controls.Add(this.modinfo_readme_tab);
            this.modinfo_tabcontrol.Controls.Add(this.modinfo_inspect_tab);
            this.modinfo_tabcontrol.Controls.Add(this.modinfo_config_tab);
            this.modinfo_tabcontrol.Controls.Add(this.modinfo_changelog_tab);
            this.modinfo_tabcontrol.Location = new System.Drawing.Point(200, 0);
            this.modinfo_tabcontrol.Margin = new System.Windows.Forms.Padding(0, 0, 2, 2);
            this.modinfo_tabcontrol.Name = "modinfo_tabcontrol";
            this.modinfo_tabcontrol.SelectedIndex = 0;
            this.modinfo_tabcontrol.Size = new System.Drawing.Size(768, 223);
            this.modinfo_tabcontrol.TabIndex = 9;
            this.modinfo_tabcontrol.Selected += new System.Windows.Forms.TabControlEventHandler(this.ModInfoTabSelected);
            // 
            // modinfo_details_tab
            // 
            this.modinfo_details_tab.Controls.Add(this.btnDescSave);
            this.modinfo_details_tab.Controls.Add(this.modinfo_info_CreatedLabel);
            this.modinfo_details_tab.Controls.Add(this.modinfo_info_DescriptionLabel);
            this.modinfo_details_tab.Controls.Add(this.modinfo_info_InstalledTextBox);
            this.modinfo_details_tab.Controls.Add(this.modinfo_info_DateCreatedTextBox);
            this.modinfo_details_tab.Controls.Add(this.modinfo_info_InstalledLabel);
            this.modinfo_details_tab.Controls.Add(this.modinfo_info_TitleTextBox);
            this.modinfo_details_tab.Controls.Add(this.modinfo_info_AuthorTextBox);
            this.modinfo_details_tab.Controls.Add(this.modinfo_info_TitleLabel);
            this.modinfo_details_tab.Controls.Add(this.modinfo_info_AuthorLabel);
            this.modinfo_details_tab.Controls.Add(this.modinfo_info_DescriptionRichTextBox);
            this.modinfo_details_tab.Location = new System.Drawing.Point(4, 22);
            this.modinfo_details_tab.Name = "modinfo_details_tab";
            this.modinfo_details_tab.Padding = new System.Windows.Forms.Padding(3);
            this.modinfo_details_tab.Size = new System.Drawing.Size(760, 197);
            this.modinfo_details_tab.TabIndex = 0;
            this.modinfo_details_tab.Text = "Info";
            this.modinfo_details_tab.UseVisualStyleBackColor = true;
            // 
            // btnDescSave
            // 
            this.btnDescSave.Font = new System.Drawing.Font("Microsoft Sans Serif", 6F, System.Drawing.FontStyle.Regular, System.Drawing.GraphicsUnit.Point, ((byte)(0)));
            this.btnDescSave.Location = new System.Drawing.Point(7, 75);
            this.btnDescSave.Name = "btnDescSave";
            this.btnDescSave.Size = new System.Drawing.Size(83, 23);
            this.btnDescSave.TabIndex = 11;
            this.btnDescSave.Text = "Save Description";
            this.btnDescSave.UseVisualStyleBackColor = true;
            this.btnDescSave.Click += new System.EventHandler(this.btnDescSave_Click);
            // 
            // modinfo_info_CreatedLabel
            // 
            this.modinfo_info_CreatedLabel.AutoSize = true;
            this.modinfo_info_CreatedLabel.Location = new System.Drawing.Point(6, 35);
            this.modinfo_info_CreatedLabel.Name = "modinfo_info_CreatedLabel";
            this.modinfo_info_CreatedLabel.Size = new System.Drawing.Size(44, 13);
            this.modinfo_info_CreatedLabel.TabIndex = 10;
            this.modinfo_info_CreatedLabel.Text = "Created";
            // 
            // modinfo_info_DescriptionLabel
            // 
            this.modinfo_info_DescriptionLabel.AutoSize = true;
            this.modinfo_info_DescriptionLabel.Location = new System.Drawing.Point(6, 58);
            this.modinfo_info_DescriptionLabel.Name = "modinfo_info_DescriptionLabel";
            this.modinfo_info_DescriptionLabel.Size = new System.Drawing.Size(60, 13);
            this.modinfo_info_DescriptionLabel.TabIndex = 9;
            this.modinfo_info_DescriptionLabel.Text = "Description";
            // 
            // modinfo_info_InstalledTextBox
            // 
            this.modinfo_info_InstalledTextBox.Location = new System.Drawing.Point(431, 32);
            this.modinfo_info_InstalledTextBox.Name = "modinfo_info_InstalledTextBox";
            this.modinfo_info_InstalledTextBox.ReadOnly = true;
            this.modinfo_info_InstalledTextBox.Size = new System.Drawing.Size(224, 20);
            this.modinfo_info_InstalledTextBox.TabIndex = 7;
            // 
            // modinfo_info_DateCreatedTextBox
            // 
            this.modinfo_info_DateCreatedTextBox.Location = new System.Drawing.Point(96, 32);
            this.modinfo_info_DateCreatedTextBox.Name = "modinfo_info_DateCreatedTextBox";
            this.modinfo_info_DateCreatedTextBox.ReadOnly = true;
            this.modinfo_info_DateCreatedTextBox.Size = new System.Drawing.Size(224, 20);
            this.modinfo_info_DateCreatedTextBox.TabIndex = 5;
            // 
            // modinfo_info_InstalledLabel
            // 
            this.modinfo_info_InstalledLabel.AutoSize = true;
            this.modinfo_info_InstalledLabel.Location = new System.Drawing.Point(341, 35);
            this.modinfo_info_InstalledLabel.Name = "modinfo_info_InstalledLabel";
            this.modinfo_info_InstalledLabel.Size = new System.Drawing.Size(46, 13);
            this.modinfo_info_InstalledLabel.TabIndex = 4;
            this.modinfo_info_InstalledLabel.Text = "Installed";
            // 
            // modinfo_info_TitleTextBox
            // 
            this.modinfo_info_TitleTextBox.Location = new System.Drawing.Point(96, 6);
            this.modinfo_info_TitleTextBox.Name = "modinfo_info_TitleTextBox";
            this.modinfo_info_TitleTextBox.ReadOnly = true;
            this.modinfo_info_TitleTextBox.Size = new System.Drawing.Size(224, 20);
            this.modinfo_info_TitleTextBox.TabIndex = 3;
            // 
            // modinfo_info_AuthorTextBox
            // 
            this.modinfo_info_AuthorTextBox.Location = new System.Drawing.Point(431, 9);
            this.modinfo_info_AuthorTextBox.Name = "modinfo_info_AuthorTextBox";
            this.modinfo_info_AuthorTextBox.ReadOnly = true;
            this.modinfo_info_AuthorTextBox.Size = new System.Drawing.Size(224, 20);
            this.modinfo_info_AuthorTextBox.TabIndex = 2;
            // 
            // modinfo_info_TitleLabel
            // 
            this.modinfo_info_TitleLabel.AutoSize = true;
            this.modinfo_info_TitleLabel.Location = new System.Drawing.Point(6, 9);
            this.modinfo_info_TitleLabel.Name = "modinfo_info_TitleLabel";
            this.modinfo_info_TitleLabel.Size = new System.Drawing.Size(27, 13);
            this.modinfo_info_TitleLabel.TabIndex = 1;
            this.modinfo_info_TitleLabel.Text = "Title";
            // 
            // modinfo_info_AuthorLabel
            // 
            this.modinfo_info_AuthorLabel.AutoSize = true;
            this.modinfo_info_AuthorLabel.Location = new System.Drawing.Point(341, 12);
            this.modinfo_info_AuthorLabel.Name = "modinfo_info_AuthorLabel";
            this.modinfo_info_AuthorLabel.Size = new System.Drawing.Size(38, 13);
            this.modinfo_info_AuthorLabel.TabIndex = 0;
            this.modinfo_info_AuthorLabel.Text = "Author";
            // 
            // modinfo_info_DescriptionRichTextBox
            // 
            this.modinfo_info_DescriptionRichTextBox.Anchor = ((System.Windows.Forms.AnchorStyles)((((System.Windows.Forms.AnchorStyles.Top | System.Windows.Forms.AnchorStyles.Bottom) 
>>>>>>> b92da4ea
            | System.Windows.Forms.AnchorStyles.Left) 
            | System.Windows.Forms.AnchorStyles.Right)));
			this.modinfo_info_DescriptionRichTextBox.Location = new System.Drawing.Point(96, 58);
			this.modinfo_info_DescriptionRichTextBox.Name = "modinfo_info_DescriptionRichTextBox";
			this.modinfo_info_DescriptionRichTextBox.Size = new System.Drawing.Size(661, 136);
			this.modinfo_info_DescriptionRichTextBox.TabIndex = 8;
			this.modinfo_info_DescriptionRichTextBox.Text = "";
			this.modinfo_info_DescriptionRichTextBox.LinkClicked += new System.Windows.Forms.LinkClickedEventHandler(this.ControlLinkClicked);
			this.modinfo_info_DescriptionRichTextBox.TextChanged += new System.EventHandler(this.modinfo_info_DescriptionRichTextBox_TextChanged);
			// 
			// modinfo_readme_tab
			// 
			this.modinfo_readme_tab.Controls.Add(this.modinfo_readme_RichTextBox);
			this.modinfo_readme_tab.Location = new System.Drawing.Point(4, 22);
			this.modinfo_readme_tab.Name = "modinfo_readme_tab";
			this.modinfo_readme_tab.Padding = new System.Windows.Forms.Padding(3);
			this.modinfo_readme_tab.Size = new System.Drawing.Size(760, 197);
			this.modinfo_readme_tab.TabIndex = 1;
			this.modinfo_readme_tab.Text = "ReadMe";
			this.modinfo_readme_tab.UseVisualStyleBackColor = true;
			// 
			// modinfo_readme_RichTextBox
			// 
			this.modinfo_readme_RichTextBox.Anchor = ((System.Windows.Forms.AnchorStyles)((((System.Windows.Forms.AnchorStyles.Top | System.Windows.Forms.AnchorStyles.Bottom) 
            | System.Windows.Forms.AnchorStyles.Left) 
            | System.Windows.Forms.AnchorStyles.Right)));
			this.modinfo_readme_RichTextBox.BorderStyle = System.Windows.Forms.BorderStyle.None;
			this.modinfo_readme_RichTextBox.Location = new System.Drawing.Point(3, 3);
			this.modinfo_readme_RichTextBox.Name = "modinfo_readme_RichTextBox";
			this.modinfo_readme_RichTextBox.ReadOnly = true;
			this.modinfo_readme_RichTextBox.Size = new System.Drawing.Size(754, 191);
			this.modinfo_readme_RichTextBox.TabIndex = 0;
			this.modinfo_readme_RichTextBox.Text = "";
			this.modinfo_readme_RichTextBox.LinkClicked += new System.Windows.Forms.LinkClickedEventHandler(this.ControlLinkClicked);
			// 
			// modinfo_inspect_tab
			// 
			this.modinfo_inspect_tab.Controls.Add(this.modinfo_inspect_propertygrid);
			this.modinfo_inspect_tab.Location = new System.Drawing.Point(4, 22);
			this.modinfo_inspect_tab.Name = "modinfo_inspect_tab";
			this.modinfo_inspect_tab.Padding = new System.Windows.Forms.Padding(3);
			this.modinfo_inspect_tab.Size = new System.Drawing.Size(760, 197);
			this.modinfo_inspect_tab.TabIndex = 2;
			this.modinfo_inspect_tab.Text = "Inspect";
			this.modinfo_inspect_tab.UseVisualStyleBackColor = true;
			// 
			// modinfo_inspect_propertygrid
			// 
			this.modinfo_inspect_propertygrid.Dock = System.Windows.Forms.DockStyle.Fill;
			this.modinfo_inspect_propertygrid.HelpVisible = false;
			this.modinfo_inspect_propertygrid.LineColor = System.Drawing.SystemColors.ControlDark;
			this.modinfo_inspect_propertygrid.Location = new System.Drawing.Point(3, 3);
			this.modinfo_inspect_propertygrid.Name = "modinfo_inspect_propertygrid";
			this.modinfo_inspect_propertygrid.Size = new System.Drawing.Size(754, 191);
			this.modinfo_inspect_propertygrid.TabIndex = 9;
			this.modinfo_inspect_propertygrid.Layout += new System.Windows.Forms.LayoutEventHandler(this.modinfo_inspect_propertygrid_Layout);
			// 
			// modinfo_config_tab
			// 
			this.modinfo_config_tab.Controls.Add(this.modinfo_config_TableLayoutPanel);
			this.modinfo_config_tab.Location = new System.Drawing.Point(4, 22);
			this.modinfo_config_tab.Name = "modinfo_config_tab";
			this.modinfo_config_tab.Padding = new System.Windows.Forms.Padding(3);
			this.modinfo_config_tab.Size = new System.Drawing.Size(760, 197);
			this.modinfo_config_tab.TabIndex = 3;
			this.modinfo_config_tab.Text = "Config";
			this.modinfo_config_tab.UseVisualStyleBackColor = true;
			// 
			// modinfo_config_TableLayoutPanel
			// 
			this.modinfo_config_TableLayoutPanel.ColumnCount = 2;
			this.modinfo_config_TableLayoutPanel.ColumnStyles.Add(new System.Windows.Forms.ColumnStyle(System.Windows.Forms.SizeType.Absolute, 200F));
			this.modinfo_config_TableLayoutPanel.ColumnStyles.Add(new System.Windows.Forms.ColumnStyle(System.Windows.Forms.SizeType.Percent, 100F));
			this.modinfo_config_TableLayoutPanel.ColumnStyles.Add(new System.Windows.Forms.ColumnStyle(System.Windows.Forms.SizeType.Absolute, 20F));
			this.modinfo_config_TableLayoutPanel.ColumnStyles.Add(new System.Windows.Forms.ColumnStyle(System.Windows.Forms.SizeType.Absolute, 20F));
			this.modinfo_config_TableLayoutPanel.ColumnStyles.Add(new System.Windows.Forms.ColumnStyle(System.Windows.Forms.SizeType.Absolute, 20F));
			this.modinfo_config_TableLayoutPanel.Controls.Add(this.modinfo_ConfigFCTB, 0, 1);
			this.modinfo_config_TableLayoutPanel.Controls.Add(this.modinfo_config_FileSelectCueComboBox, 0, 0);
			this.modinfo_config_TableLayoutPanel.Controls.Add(this.modinfo_config_buttonsTableLayoutPanel, 1, 0);
			this.modinfo_config_TableLayoutPanel.Dock = System.Windows.Forms.DockStyle.Fill;
			this.modinfo_config_TableLayoutPanel.Location = new System.Drawing.Point(3, 3);
			this.modinfo_config_TableLayoutPanel.Margin = new System.Windows.Forms.Padding(0);
			this.modinfo_config_TableLayoutPanel.Name = "modinfo_config_TableLayoutPanel";
			this.modinfo_config_TableLayoutPanel.RowCount = 2;
			this.modinfo_config_TableLayoutPanel.RowStyles.Add(new System.Windows.Forms.RowStyle(System.Windows.Forms.SizeType.Absolute, 30F));
			this.modinfo_config_TableLayoutPanel.RowStyles.Add(new System.Windows.Forms.RowStyle(System.Windows.Forms.SizeType.Percent, 100F));
			this.modinfo_config_TableLayoutPanel.Size = new System.Drawing.Size(754, 191);
			this.modinfo_config_TableLayoutPanel.TabIndex = 13;
			// 
			// modinfo_ConfigFCTB
			// 
			this.modinfo_ConfigFCTB.AllowSeveralTextStyleDrawing = true;
			this.modinfo_ConfigFCTB.AutoCompleteBracketsList = new char[] {
        '(',
        ')',
        '{',
        '}',
        '[',
        ']',
        '\"',
        '\"',
        '\'',
        '\''};
			this.modinfo_ConfigFCTB.AutoScrollMinSize = new System.Drawing.Size(0, 14);
			this.modinfo_ConfigFCTB.BackBrush = null;
			this.modinfo_ConfigFCTB.BorderStyle = System.Windows.Forms.BorderStyle.FixedSingle;
			this.modinfo_ConfigFCTB.ChangedLineColor = System.Drawing.SystemColors.Info;
			this.modinfo_ConfigFCTB.CharHeight = 14;
			this.modinfo_ConfigFCTB.CharWidth = 8;
			this.modinfo_config_TableLayoutPanel.SetColumnSpan(this.modinfo_ConfigFCTB, 2);
			this.modinfo_ConfigFCTB.CommentPrefix = ";";
			this.modinfo_ConfigFCTB.Cursor = System.Windows.Forms.Cursors.IBeam;
			this.modinfo_ConfigFCTB.DisabledColor = System.Drawing.Color.FromArgb(((int)(((byte)(100)))), ((int)(((byte)(180)))), ((int)(((byte)(180)))), ((int)(((byte)(180)))));
			this.modinfo_ConfigFCTB.Dock = System.Windows.Forms.DockStyle.Fill;
			this.modinfo_ConfigFCTB.IsReplaceMode = false;
			this.modinfo_ConfigFCTB.Location = new System.Drawing.Point(2, 30);
			this.modinfo_ConfigFCTB.Margin = new System.Windows.Forms.Padding(2, 0, 2, 2);
			this.modinfo_ConfigFCTB.Name = "modinfo_ConfigFCTB";
			this.modinfo_ConfigFCTB.Paddings = new System.Windows.Forms.Padding(0);
			this.modinfo_ConfigFCTB.SelectionColor = System.Drawing.Color.FromArgb(((int)(((byte)(60)))), ((int)(((byte)(0)))), ((int)(((byte)(0)))), ((int)(((byte)(255)))));
			this.modinfo_ConfigFCTB.ServiceColors = ((FastColoredTextBoxNS.ServiceColors)(resources.GetObject("modinfo_ConfigFCTB.ServiceColors")));
			this.modinfo_ConfigFCTB.Size = new System.Drawing.Size(750, 159);
			this.modinfo_ConfigFCTB.TabIndex = 11;
			this.modinfo_ConfigFCTB.WordWrap = true;
			this.modinfo_ConfigFCTB.Zoom = 100;
			this.modinfo_ConfigFCTB.TextChanged += new System.EventHandler<FastColoredTextBoxNS.TextChangedEventArgs>(this.modinfo_ConfigFCTB_TextChanged);
			// 
			// modinfo_config_FileSelectCueComboBox
			// 
			this.modinfo_config_FileSelectCueComboBox.CueText = "Select INI to edit";
			this.modinfo_config_FileSelectCueComboBox.DropDownStyle = System.Windows.Forms.ComboBoxStyle.DropDownList;
			this.modinfo_config_FileSelectCueComboBox.FormattingEnabled = true;
			this.modinfo_config_FileSelectCueComboBox.Location = new System.Drawing.Point(3, 3);
			this.modinfo_config_FileSelectCueComboBox.Name = "modinfo_config_FileSelectCueComboBox";
			this.modinfo_config_FileSelectCueComboBox.Size = new System.Drawing.Size(194, 21);
			this.modinfo_config_FileSelectCueComboBox.TabIndex = 12;
			this.toolTip.SetToolTip(this.modinfo_config_FileSelectCueComboBox, "Select an INI file to view or edit");
			this.modinfo_config_FileSelectCueComboBox.DropDown += new System.EventHandler(this.AdjustWidthComboBox_DropDown);
			this.modinfo_config_FileSelectCueComboBox.SelectedIndexChanged += new System.EventHandler(this.modinfo_config_FileSelectCueComboBox_SelectedIndexChanged);
			// 
			// modinfo_config_buttonsTableLayoutPanel
			// 
			this.modinfo_config_buttonsTableLayoutPanel.ColumnCount = 5;
			this.modinfo_config_buttonsTableLayoutPanel.ColumnStyles.Add(new System.Windows.Forms.ColumnStyle(System.Windows.Forms.SizeType.Percent, 20F));
			this.modinfo_config_buttonsTableLayoutPanel.ColumnStyles.Add(new System.Windows.Forms.ColumnStyle(System.Windows.Forms.SizeType.Percent, 20F));
			this.modinfo_config_buttonsTableLayoutPanel.ColumnStyles.Add(new System.Windows.Forms.ColumnStyle(System.Windows.Forms.SizeType.Percent, 20F));
			this.modinfo_config_buttonsTableLayoutPanel.ColumnStyles.Add(new System.Windows.Forms.ColumnStyle(System.Windows.Forms.SizeType.Percent, 20F));
			this.modinfo_config_buttonsTableLayoutPanel.ColumnStyles.Add(new System.Windows.Forms.ColumnStyle(System.Windows.Forms.SizeType.Percent, 20F));
			this.modinfo_config_buttonsTableLayoutPanel.Controls.Add(this.modinfo_config_ExpandButton, 0, 0);
			this.modinfo_config_buttonsTableLayoutPanel.Controls.Add(this.modinfo_config_CompareButton, 4, 0);
			this.modinfo_config_buttonsTableLayoutPanel.Controls.Add(this.modinfo_config_SaveButton, 1, 0);
			this.modinfo_config_buttonsTableLayoutPanel.Controls.Add(this.modinfo_config_LoadButton, 2, 0);
			this.modinfo_config_buttonsTableLayoutPanel.Controls.Add(this.modinfo_config_RemoveButton, 3, 0);
			this.modinfo_config_buttonsTableLayoutPanel.Dock = System.Windows.Forms.DockStyle.Right;
			this.modinfo_config_buttonsTableLayoutPanel.Location = new System.Drawing.Point(353, 0);
			this.modinfo_config_buttonsTableLayoutPanel.Margin = new System.Windows.Forms.Padding(0);
			this.modinfo_config_buttonsTableLayoutPanel.Name = "modinfo_config_buttonsTableLayoutPanel";
			this.modinfo_config_buttonsTableLayoutPanel.RowCount = 1;
			this.modinfo_config_buttonsTableLayoutPanel.RowStyles.Add(new System.Windows.Forms.RowStyle(System.Windows.Forms.SizeType.Percent, 100F));
			this.modinfo_config_buttonsTableLayoutPanel.Size = new System.Drawing.Size(401, 30);
			this.modinfo_config_buttonsTableLayoutPanel.TabIndex = 13;
			// 
			// modinfo_config_ExpandButton
			// 
			this.modinfo_config_ExpandButton.Anchor = System.Windows.Forms.AnchorStyles.None;
			this.modinfo_config_ExpandButton.Location = new System.Drawing.Point(3, 3);
			this.modinfo_config_ExpandButton.Name = "modinfo_config_ExpandButton";
			this.modinfo_config_ExpandButton.Size = new System.Drawing.Size(74, 23);
			this.modinfo_config_ExpandButton.TabIndex = 13;
			this.modinfo_config_ExpandButton.Text = "Expand";
			this.toolTip.SetToolTip(this.modinfo_config_ExpandButton, "Expand the INI editor to fill the window");
			this.modinfo_config_ExpandButton.UseVisualStyleBackColor = true;
			this.modinfo_config_ExpandButton.Click += new System.EventHandler(this.modinfo_config_ExpandButton_Click);
			// 
			// modinfo_config_CompareButton
			// 
			this.modinfo_config_CompareButton.Anchor = System.Windows.Forms.AnchorStyles.None;
			this.modinfo_config_CompareButton.Enabled = false;
			this.modinfo_config_CompareButton.Location = new System.Drawing.Point(323, 4);
			this.modinfo_config_CompareButton.Name = "modinfo_config_CompareButton";
			this.modinfo_config_CompareButton.Size = new System.Drawing.Size(74, 21);
			this.modinfo_config_CompareButton.TabIndex = 14;
			this.modinfo_config_CompareButton.Text = "Compare";
			this.toolTip.SetToolTip(this.modinfo_config_CompareButton, "Compare the current file on disk to the backup file");
			this.modinfo_config_CompareButton.UseVisualStyleBackColor = true;
			this.modinfo_config_CompareButton.Click += new System.EventHandler(this.modinfo_config_CompareButton_Click);
			// 
			// modinfo_config_SaveButton
			// 
			this.modinfo_config_SaveButton.Anchor = System.Windows.Forms.AnchorStyles.None;
			this.modinfo_config_SaveButton.Location = new System.Drawing.Point(83, 4);
			this.modinfo_config_SaveButton.Name = "modinfo_config_SaveButton";
			this.modinfo_config_SaveButton.Size = new System.Drawing.Size(74, 21);
			this.modinfo_config_SaveButton.TabIndex = 3;
			this.modinfo_config_SaveButton.Text = "Save";
			this.toolTip.SetToolTip(this.modinfo_config_SaveButton, "Save current settings to the file on disk and the backup file");
			this.modinfo_config_SaveButton.UseVisualStyleBackColor = true;
			this.modinfo_config_SaveButton.Click += new System.EventHandler(this.modinfo_config_SaveButton_Click);
			// 
			// modinfo_config_LoadButton
			// 
			this.modinfo_config_LoadButton.Anchor = System.Windows.Forms.AnchorStyles.None;
			this.modinfo_config_LoadButton.Enabled = false;
			this.modinfo_config_LoadButton.Location = new System.Drawing.Point(163, 4);
			this.modinfo_config_LoadButton.Name = "modinfo_config_LoadButton";
			this.modinfo_config_LoadButton.Size = new System.Drawing.Size(74, 21);
			this.modinfo_config_LoadButton.TabIndex = 10;
			this.modinfo_config_LoadButton.Text = "Load";
			this.toolTip.SetToolTip(this.modinfo_config_LoadButton, "Load settings from the backup file");
			this.modinfo_config_LoadButton.UseVisualStyleBackColor = true;
			this.modinfo_config_LoadButton.Click += new System.EventHandler(this.modinfo_config_LoadButton_Click);
			// 
			// modinfo_config_RemoveButton
			// 
			this.modinfo_config_RemoveButton.Anchor = System.Windows.Forms.AnchorStyles.None;
			this.modinfo_config_RemoveButton.Enabled = false;
			this.modinfo_config_RemoveButton.Location = new System.Drawing.Point(243, 4);
			this.modinfo_config_RemoveButton.Name = "modinfo_config_RemoveButton";
			this.modinfo_config_RemoveButton.Size = new System.Drawing.Size(74, 21);
			this.modinfo_config_RemoveButton.TabIndex = 15;
			this.modinfo_config_RemoveButton.Text = "Remove";
			this.toolTip.SetToolTip(this.modinfo_config_RemoveButton, "Remove settings from the backup file");
			this.modinfo_config_RemoveButton.UseVisualStyleBackColor = true;
			this.modinfo_config_RemoveButton.Click += new System.EventHandler(this.modinfo_config_RemoveButton_Click);
			// 
			// modinfo_changelog_tab
			// 
			this.modinfo_changelog_tab.Controls.Add(this.modinfo_changelog_richtextbox);
			this.modinfo_changelog_tab.Location = new System.Drawing.Point(4, 22);
			this.modinfo_changelog_tab.Name = "modinfo_changelog_tab";
			this.modinfo_changelog_tab.Padding = new System.Windows.Forms.Padding(3);
			this.modinfo_changelog_tab.Size = new System.Drawing.Size(760, 197);
			this.modinfo_changelog_tab.TabIndex = 4;
			this.modinfo_changelog_tab.Text = "Changelog";
			this.modinfo_changelog_tab.UseVisualStyleBackColor = true;
			// 
			// modinfo_changelog_richtextbox
			// 
			this.modinfo_changelog_richtextbox.BorderStyle = System.Windows.Forms.BorderStyle.None;
			this.modinfo_changelog_richtextbox.Dock = System.Windows.Forms.DockStyle.Fill;
			this.modinfo_changelog_richtextbox.Location = new System.Drawing.Point(3, 3);
			this.modinfo_changelog_richtextbox.Name = "modinfo_changelog_richtextbox";
			this.modinfo_changelog_richtextbox.ReadOnly = true;
			this.modinfo_changelog_richtextbox.Size = new System.Drawing.Size(754, 191);
			this.modinfo_changelog_richtextbox.TabIndex = 0;
			this.modinfo_changelog_richtextbox.Text = "";
			this.modinfo_changelog_richtextbox.LinkClicked += new System.Windows.Forms.LinkClickedEventHandler(this.ControlLinkClicked);
			// 
			// modinfo_image_picturebox
			// 
			this.modinfo_image_picturebox.Anchor = System.Windows.Forms.AnchorStyles.None;
			this.modinfo_image_picturebox.BackColor = System.Drawing.SystemColors.ControlDarkDark;
			this.modinfo_image_picturebox.BackgroundImageLayout = System.Windows.Forms.ImageLayout.Stretch;
			this.modinfo_image_picturebox.BorderStyle = System.Windows.Forms.BorderStyle.FixedSingle;
			this.modinfo_image_picturebox.Location = new System.Drawing.Point(4, 16);
			this.modinfo_image_picturebox.Name = "modinfo_image_picturebox";
			this.modinfo_image_picturebox.Size = new System.Drawing.Size(192, 192);
			this.modinfo_image_picturebox.SizeMode = System.Windows.Forms.PictureBoxSizeMode.Zoom;
			this.modinfo_image_picturebox.TabIndex = 8;
			this.modinfo_image_picturebox.TabStop = false;
			// 
			// conflicts_tab
			// 
			this.conflicts_tab.Controls.Add(this.conflicts_tab_tableLayoutPanel);
			this.conflicts_tab.Location = new System.Drawing.Point(4, 23);
			this.conflicts_tab.Name = "conflicts_tab";
			this.conflicts_tab.Padding = new System.Windows.Forms.Padding(3);
			this.conflicts_tab.Size = new System.Drawing.Size(976, 662);
			this.conflicts_tab.TabIndex = 1;
			this.conflicts_tab.Text = "Class Overrides";
			this.conflicts_tab.UseVisualStyleBackColor = true;
			// 
			// conflicts_tab_tableLayoutPanel
			// 
			this.conflicts_tab_tableLayoutPanel.ColumnCount = 2;
			this.conflicts_tab_tableLayoutPanel.ColumnStyles.Add(new System.Windows.Forms.ColumnStyle(System.Windows.Forms.SizeType.Absolute, 300F));
			this.conflicts_tab_tableLayoutPanel.ColumnStyles.Add(new System.Windows.Forms.ColumnStyle(System.Windows.Forms.SizeType.Percent, 100F));
			this.conflicts_tab_tableLayoutPanel.Controls.Add(this.conflicts_log_label, 0, 0);
			this.conflicts_tab_tableLayoutPanel.Controls.Add(this.conflicts_datagrid, 1, 0);
			this.conflicts_tab_tableLayoutPanel.Controls.Add(this.conflicts_textbox, 0, 1);
			this.conflicts_tab_tableLayoutPanel.Dock = System.Windows.Forms.DockStyle.Fill;
			this.conflicts_tab_tableLayoutPanel.Location = new System.Drawing.Point(3, 3);
			this.conflicts_tab_tableLayoutPanel.Name = "conflicts_tab_tableLayoutPanel";
			this.conflicts_tab_tableLayoutPanel.RowCount = 2;
			this.conflicts_tab_tableLayoutPanel.RowStyles.Add(new System.Windows.Forms.RowStyle(System.Windows.Forms.SizeType.Absolute, 20F));
			this.conflicts_tab_tableLayoutPanel.RowStyles.Add(new System.Windows.Forms.RowStyle(System.Windows.Forms.SizeType.Percent, 100F));
			this.conflicts_tab_tableLayoutPanel.Size = new System.Drawing.Size(970, 656);
			this.conflicts_tab_tableLayoutPanel.TabIndex = 9;
			// 
			// conflicts_log_label
			// 
			this.conflicts_log_label.AutoSize = true;
			this.conflicts_log_label.Location = new System.Drawing.Point(3, 0);
			this.conflicts_log_label.Name = "conflicts_log_label";
			this.conflicts_log_label.Size = new System.Drawing.Size(28, 13);
			this.conflicts_log_label.TabIndex = 8;
			this.conflicts_log_label.Text = "Log:";
			// 
			// conflicts_datagrid
			// 
			this.conflicts_datagrid.AllowUserToAddRows = false;
			this.conflicts_datagrid.AllowUserToDeleteRows = false;
			this.conflicts_datagrid.AllowUserToOrderColumns = true;
			this.conflicts_datagrid.ColumnHeadersHeightSizeMode = System.Windows.Forms.DataGridViewColumnHeadersHeightSizeMode.AutoSize;
			this.conflicts_datagrid.Columns.AddRange(new System.Windows.Forms.DataGridViewColumn[] {
            this.ColumnModName,
            this.ColumnInternalClass,
            this.ColumnModClass});
			this.conflicts_datagrid.Dock = System.Windows.Forms.DockStyle.Fill;
			this.conflicts_datagrid.Location = new System.Drawing.Point(303, 3);
			this.conflicts_datagrid.Name = "conflicts_datagrid";
			this.conflicts_datagrid.ReadOnly = true;
			this.conflicts_tab_tableLayoutPanel.SetRowSpan(this.conflicts_datagrid, 2);
			this.conflicts_datagrid.Size = new System.Drawing.Size(664, 650);
			this.conflicts_datagrid.TabIndex = 6;
			// 
			// ColumnModName
			// 
			this.ColumnModName.AutoSizeMode = System.Windows.Forms.DataGridViewAutoSizeColumnMode.Fill;
			this.ColumnModName.FillWeight = 30F;
			this.ColumnModName.HeaderText = "Mod";
			this.ColumnModName.Name = "ColumnModName";
			this.ColumnModName.ReadOnly = true;
			// 
			// ColumnInternalClass
			// 
			this.ColumnInternalClass.AutoSizeMode = System.Windows.Forms.DataGridViewAutoSizeColumnMode.Fill;
			this.ColumnInternalClass.FillWeight = 30F;
			this.ColumnInternalClass.HeaderText = "Internal Class";
			this.ColumnInternalClass.Name = "ColumnInternalClass";
			this.ColumnInternalClass.ReadOnly = true;
			// 
			// ColumnModClass
			// 
			this.ColumnModClass.AutoSizeMode = System.Windows.Forms.DataGridViewAutoSizeColumnMode.Fill;
			this.ColumnModClass.FillWeight = 40F;
			this.ColumnModClass.HeaderText = "Mod Class";
			this.ColumnModClass.Name = "ColumnModClass";
			this.ColumnModClass.ReadOnly = true;
			// 
			// conflicts_textbox
			// 
			this.conflicts_textbox.Dock = System.Windows.Forms.DockStyle.Fill;
			this.conflicts_textbox.Location = new System.Drawing.Point(3, 23);
			this.conflicts_textbox.Multiline = true;
			this.conflicts_textbox.Name = "conflicts_textbox";
			this.conflicts_textbox.ScrollBars = System.Windows.Forms.ScrollBars.Vertical;
			this.conflicts_textbox.Size = new System.Drawing.Size(294, 630);
			this.conflicts_textbox.TabIndex = 7;
			// 
			// export_tab
			// 
			this.export_tab.Controls.Add(this.tableLayoutPanel2);
			this.export_tab.Location = new System.Drawing.Point(4, 23);
			this.export_tab.Name = "export_tab";
			this.export_tab.Padding = new System.Windows.Forms.Padding(3);
			this.export_tab.Size = new System.Drawing.Size(976, 662);
			this.export_tab.TabIndex = 2;
			this.export_tab.Text = "Profiles";
			this.export_tab.UseVisualStyleBackColor = true;
			// 
			// tableLayoutPanel2
			// 
			this.tableLayoutPanel2.ColumnCount = 3;
			this.tableLayoutPanel2.ColumnStyles.Add(new System.Windows.Forms.ColumnStyle(System.Windows.Forms.SizeType.Percent, 100F));
			this.tableLayoutPanel2.ColumnStyles.Add(new System.Windows.Forms.ColumnStyle(System.Windows.Forms.SizeType.Absolute, 80F));
			this.tableLayoutPanel2.ColumnStyles.Add(new System.Windows.Forms.ColumnStyle(System.Windows.Forms.SizeType.Absolute, 80F));
			this.tableLayoutPanel2.Controls.Add(this.export_richtextbox, 0, 1);
			this.tableLayoutPanel2.Controls.Add(this.panel1, 0, 0);
			this.tableLayoutPanel2.Controls.Add(this.export_load_button, 1, 0);
			this.tableLayoutPanel2.Controls.Add(this.export_save_button, 2, 0);
			this.tableLayoutPanel2.Dock = System.Windows.Forms.DockStyle.Fill;
			this.tableLayoutPanel2.Location = new System.Drawing.Point(3, 3);
			this.tableLayoutPanel2.Name = "tableLayoutPanel2";
			this.tableLayoutPanel2.RowCount = 2;
			this.tableLayoutPanel2.RowStyles.Add(new System.Windows.Forms.RowStyle(System.Windows.Forms.SizeType.Absolute, 35F));
			this.tableLayoutPanel2.RowStyles.Add(new System.Windows.Forms.RowStyle(System.Windows.Forms.SizeType.Percent, 100F));
			this.tableLayoutPanel2.RowStyles.Add(new System.Windows.Forms.RowStyle(System.Windows.Forms.SizeType.Absolute, 20F));
			this.tableLayoutPanel2.Size = new System.Drawing.Size(970, 656);
			this.tableLayoutPanel2.TabIndex = 5;
			// 
			// export_richtextbox
			// 
			this.export_richtextbox.Anchor = ((System.Windows.Forms.AnchorStyles)((((System.Windows.Forms.AnchorStyles.Top | System.Windows.Forms.AnchorStyles.Bottom) 
            | System.Windows.Forms.AnchorStyles.Left) 
            | System.Windows.Forms.AnchorStyles.Right)));
			this.export_richtextbox.BackColor = System.Drawing.SystemColors.ControlLightLight;
			this.export_richtextbox.BorderStyle = System.Windows.Forms.BorderStyle.FixedSingle;
			this.tableLayoutPanel2.SetColumnSpan(this.export_richtextbox, 3);
			this.export_richtextbox.Font = new System.Drawing.Font("Consolas", 8.25F, System.Drawing.FontStyle.Regular, System.Drawing.GraphicsUnit.Point, ((byte)(0)));
			this.export_richtextbox.Location = new System.Drawing.Point(3, 38);
			this.export_richtextbox.Name = "export_richtextbox";
			this.export_richtextbox.ReadOnly = true;
			this.export_richtextbox.Size = new System.Drawing.Size(964, 615);
			this.export_richtextbox.TabIndex = 2;
			this.export_richtextbox.Text = "";
			this.export_richtextbox.LinkClicked += new System.Windows.Forms.LinkClickedEventHandler(this.ControlLinkClicked);
			// 
			// panel1
			// 
			this.panel1.Controls.Add(this.export_all_mods_checkbox);
			this.panel1.Controls.Add(this.export_workshop_link_checkbox);
			this.panel1.Controls.Add(this.export_group_checkbox);
			this.panel1.Location = new System.Drawing.Point(3, 3);
			this.panel1.Name = "panel1";
			this.panel1.Size = new System.Drawing.Size(513, 29);
			this.panel1.TabIndex = 5;
			// 
			// export_all_mods_checkbox
			// 
			this.export_all_mods_checkbox.AutoSize = true;
			this.export_all_mods_checkbox.Location = new System.Drawing.Point(262, 6);
			this.export_all_mods_checkbox.Name = "export_all_mods_checkbox";
			this.export_all_mods_checkbox.Size = new System.Drawing.Size(104, 17);
			this.export_all_mods_checkbox.TabIndex = 3;
			this.export_all_mods_checkbox.Text = "Include All Mods";
			this.export_all_mods_checkbox.UseVisualStyleBackColor = true;
			this.export_all_mods_checkbox.Visible = false;
			this.export_all_mods_checkbox.CheckedChanged += new System.EventHandler(this.ExportCheckboxCheckedChanged);
			// 
			// export_workshop_link_checkbox
			// 
			this.export_workshop_link_checkbox.AutoSize = true;
			this.export_workshop_link_checkbox.Location = new System.Drawing.Point(7, 6);
			this.export_workshop_link_checkbox.Name = "export_workshop_link_checkbox";
			this.export_workshop_link_checkbox.Size = new System.Drawing.Size(136, 17);
			this.export_workshop_link_checkbox.TabIndex = 0;
			this.export_workshop_link_checkbox.Text = "Include Workshop Link";
			this.export_workshop_link_checkbox.UseVisualStyleBackColor = true;
			// 
			// export_group_checkbox
			// 
			this.export_group_checkbox.AutoSize = true;
			this.export_group_checkbox.Checked = true;
			this.export_group_checkbox.CheckState = System.Windows.Forms.CheckState.Checked;
			this.export_group_checkbox.Location = new System.Drawing.Point(149, 6);
			this.export_group_checkbox.Name = "export_group_checkbox";
			this.export_group_checkbox.Size = new System.Drawing.Size(107, 17);
			this.export_group_checkbox.TabIndex = 2;
			this.export_group_checkbox.Text = "Include Grouping";
			this.export_group_checkbox.UseVisualStyleBackColor = true;
			// 
			// export_load_button
			// 
			this.export_load_button.Anchor = ((System.Windows.Forms.AnchorStyles)((System.Windows.Forms.AnchorStyles.Bottom | System.Windows.Forms.AnchorStyles.Right)));
			this.export_load_button.Location = new System.Drawing.Point(813, 9);
			this.export_load_button.Name = "export_load_button";
			this.export_load_button.Size = new System.Drawing.Size(74, 23);
			this.export_load_button.TabIndex = 4;
			this.export_load_button.Text = "Load";
			this.export_load_button.UseVisualStyleBackColor = true;
			// 
			// export_save_button
			// 
			this.export_save_button.Anchor = ((System.Windows.Forms.AnchorStyles)((System.Windows.Forms.AnchorStyles.Bottom | System.Windows.Forms.AnchorStyles.Right)));
			this.export_save_button.Location = new System.Drawing.Point(893, 9);
			this.export_save_button.Name = "export_save_button";
			this.export_save_button.Size = new System.Drawing.Size(74, 23);
			this.export_save_button.TabIndex = 3;
			this.export_save_button.Text = "Save";
			this.export_save_button.UseVisualStyleBackColor = true;
			// 
			// tabImageList
			// 
			this.tabImageList.ColorDepth = System.Windows.Forms.ColorDepth.Depth8Bit;
			this.tabImageList.ImageSize = new System.Drawing.Size(16, 16);
			this.tabImageList.TransparentColor = System.Drawing.Color.Transparent;
			// 
			// olvcSavedIni
			// 
			this.olvcSavedIni.DisplayIndex = 6;
			this.olvcSavedIni.Text = "Saved INI";
			// 
			// fillPanel
			// 
			this.fillPanel.Anchor = ((System.Windows.Forms.AnchorStyles)((((System.Windows.Forms.AnchorStyles.Top | System.Windows.Forms.AnchorStyles.Bottom) 
            | System.Windows.Forms.AnchorStyles.Left) 
            | System.Windows.Forms.AnchorStyles.Right)));
<<<<<<< HEAD
			this.fillPanel.Location = new System.Drawing.Point(0, 27);
			this.fillPanel.Name = "fillPanel";
			this.fillPanel.Size = new System.Drawing.Size(984, 689);
			this.fillPanel.TabIndex = 6;
			this.fillPanel.Visible = false;
			// 
			// MainForm
			// 
			this.AutoScaleDimensions = new System.Drawing.SizeF(6F, 13F);
			this.AutoScaleMode = System.Windows.Forms.AutoScaleMode.Font;
			this.ClientSize = new System.Drawing.Size(984, 741);
			this.Controls.Add(this.main_statusstrip);
			this.Controls.Add(this.main_menustrip);
			this.Controls.Add(this.main_tabcontrol);
			this.Controls.Add(this.fillPanel);
			this.Icon = ((System.Drawing.Icon)(resources.GetObject("$this.Icon")));
			this.MainMenuStrip = this.main_menustrip;
			this.MinimumSize = new System.Drawing.Size(800, 600);
			this.Name = "MainForm";
			this.Text = "XCOM 2 Mod Launcher";
			this.FormClosing += new System.Windows.Forms.FormClosingEventHandler(this.MainForm_FormClosing);
			this.Shown += new System.EventHandler(this.MainForm_Shown);
			this.main_statusstrip.ResumeLayout(false);
			this.main_statusstrip.PerformLayout();
			this.main_menustrip.ResumeLayout(false);
			this.main_menustrip.PerformLayout();
			((System.ComponentModel.ISupportInitialize)(this.error_provider)).EndInit();
			this.main_tabcontrol.ResumeLayout(false);
			this.modlist_tab.ResumeLayout(false);
			this.horizontal_splitcontainer.Panel1.ResumeLayout(false);
			this.horizontal_splitcontainer.Panel2.ResumeLayout(false);
			((System.ComponentModel.ISupportInitialize)(this.horizontal_splitcontainer)).EndInit();
			this.horizontal_splitcontainer.ResumeLayout(false);
			this.tableLayoutPanel1.ResumeLayout(false);
			this.tableLayoutPanel1.PerformLayout();
			((System.ComponentModel.ISupportInitialize)(this.modlist_ListObjectListView)).EndInit();
			this.panel2.ResumeLayout(false);
			this.panel2.PerformLayout();
			this.panel3.ResumeLayout(false);
			this.panel3.PerformLayout();
			this.LauchOptionsPanel.ResumeLayout(false);
			this.LauchOptionsPanel.PerformLayout();
			this.modinfo_groupbox.ResumeLayout(false);
			this.tableLayoutPanel3.ResumeLayout(false);
			this.modinfo_tabcontrol.ResumeLayout(false);
			this.modinfo_details_tab.ResumeLayout(false);
			this.modinfo_details_tab.PerformLayout();
			this.modinfo_readme_tab.ResumeLayout(false);
			this.modinfo_inspect_tab.ResumeLayout(false);
			this.modinfo_config_tab.ResumeLayout(false);
			this.modinfo_config_TableLayoutPanel.ResumeLayout(false);
			((System.ComponentModel.ISupportInitialize)(this.modinfo_ConfigFCTB)).EndInit();
			this.modinfo_config_buttonsTableLayoutPanel.ResumeLayout(false);
			this.modinfo_changelog_tab.ResumeLayout(false);
			((System.ComponentModel.ISupportInitialize)(this.modinfo_image_picturebox)).EndInit();
			this.conflicts_tab.ResumeLayout(false);
			this.conflicts_tab_tableLayoutPanel.ResumeLayout(false);
			this.conflicts_tab_tableLayoutPanel.PerformLayout();
			((System.ComponentModel.ISupportInitialize)(this.conflicts_datagrid)).EndInit();
			this.export_tab.ResumeLayout(false);
			this.tableLayoutPanel2.ResumeLayout(false);
			this.panel1.ResumeLayout(false);
			this.panel1.PerformLayout();
			this.ResumeLayout(false);
			this.PerformLayout();
=======
            this.fillPanel.Location = new System.Drawing.Point(0, 27);
            this.fillPanel.Name = "fillPanel";
            this.fillPanel.Size = new System.Drawing.Size(984, 689);
            this.fillPanel.TabIndex = 6;
            this.fillPanel.Visible = false;
            // 
            // olvAuthor
            // 
            this.olvAuthor.AspectName = "Author";
            this.olvAuthor.Text = "Author";
            // LauchOptionsPanel
            // 
            this.LauchOptionsPanel.Anchor = ((System.Windows.Forms.AnchorStyles)(((System.Windows.Forms.AnchorStyles.Top | System.Windows.Forms.AnchorStyles.Bottom) 
            | System.Windows.Forms.AnchorStyles.Right)));
            this.LauchOptionsPanel.AutoSize = true;
            this.LauchOptionsPanel.Controls.Add(this.NoRedscreensLaunchArgument);
            this.LauchOptionsPanel.Controls.Add(this.LogLaunchArgument);
            this.LauchOptionsPanel.FlowDirection = System.Windows.Forms.FlowDirection.RightToLeft;
            this.LauchOptionsPanel.Location = new System.Drawing.Point(814, 3);
            this.LauchOptionsPanel.Name = "LauchOptionsPanel";
            this.LauchOptionsPanel.Size = new System.Drawing.Size(153, 24);
            this.LauchOptionsPanel.TabIndex = 4;
            // 
            // LogLaunchArgument
            // 
            this.LogLaunchArgument.AutoSize = true;
            this.LogLaunchArgument.Location = new System.Drawing.Point(3, 3);
            this.LogLaunchArgument.Name = "LogLaunchArgument";
            this.LogLaunchArgument.Size = new System.Drawing.Size(43, 17);
            this.LogLaunchArgument.TabIndex = 2;
            this.LogLaunchArgument.Text = "-log";
            this.LogLaunchArgument.UseVisualStyleBackColor = true;
            // 
            // NoRedscreensLaunchArgument
            // 
            this.NoRedscreensLaunchArgument.AutoSize = true;
            this.NoRedscreensLaunchArgument.Location = new System.Drawing.Point(52, 3);
            this.NoRedscreensLaunchArgument.Name = "NoRedscreensLaunchArgument";
            this.NoRedscreensLaunchArgument.Size = new System.Drawing.Size(98, 17);
            this.NoRedscreensLaunchArgument.TabIndex = 3;
            this.NoRedscreensLaunchArgument.Text = "-noRedScreens";
            this.NoRedscreensLaunchArgument.UseVisualStyleBackColor = true;
            // 
            // MainForm
            // 
            this.AutoScaleDimensions = new System.Drawing.SizeF(6F, 13F);
            this.AutoScaleMode = System.Windows.Forms.AutoScaleMode.Font;
            this.ClientSize = new System.Drawing.Size(984, 741);
            this.Controls.Add(this.main_statusstrip);
            this.Controls.Add(this.main_menustrip);
            this.Controls.Add(this.main_tabcontrol);
            this.Controls.Add(this.fillPanel);
            this.Icon = ((System.Drawing.Icon)(resources.GetObject("$this.Icon")));
            this.MainMenuStrip = this.main_menustrip;
            this.MinimumSize = new System.Drawing.Size(800, 600);
            this.Name = "MainForm";
            this.Text = "XCOM 2 Mod Launcher";
            this.FormClosing += new System.Windows.Forms.FormClosingEventHandler(this.MainForm_FormClosing);
            this.Shown += new System.EventHandler(this.MainForm_Shown);
            this.main_statusstrip.ResumeLayout(false);
            this.main_statusstrip.PerformLayout();
            this.main_menustrip.ResumeLayout(false);
            this.main_menustrip.PerformLayout();
            ((System.ComponentModel.ISupportInitialize)(this.error_provider)).EndInit();
            this.main_tabcontrol.ResumeLayout(false);
            this.modlist_tab.ResumeLayout(false);
            this.horizontal_splitcontainer.Panel1.ResumeLayout(false);
            this.horizontal_splitcontainer.Panel2.ResumeLayout(false);
            ((System.ComponentModel.ISupportInitialize)(this.horizontal_splitcontainer)).EndInit();
            this.horizontal_splitcontainer.ResumeLayout(false);
            this.tableLayoutPanel1.ResumeLayout(false);
            this.tableLayoutPanel1.PerformLayout();
            ((System.ComponentModel.ISupportInitialize)(this.modlist_ListObjectListView)).EndInit();
            this.panel2.ResumeLayout(false);
            this.panel2.PerformLayout();
            this.panel3.ResumeLayout(false);
            this.panel3.PerformLayout();
            this.modinfo_groupbox.ResumeLayout(false);
            this.tableLayoutPanel3.ResumeLayout(false);
            this.modinfo_tabcontrol.ResumeLayout(false);
            this.modinfo_details_tab.ResumeLayout(false);
            this.modinfo_details_tab.PerformLayout();
            this.modinfo_readme_tab.ResumeLayout(false);
            this.modinfo_inspect_tab.ResumeLayout(false);
            this.modinfo_config_tab.ResumeLayout(false);
            this.modinfo_config_TableLayoutPanel.ResumeLayout(false);
            ((System.ComponentModel.ISupportInitialize)(this.modinfo_ConfigFCTB)).EndInit();
            this.modinfo_config_buttonsTableLayoutPanel.ResumeLayout(false);
            this.modinfo_changelog_tab.ResumeLayout(false);
            ((System.ComponentModel.ISupportInitialize)(this.modinfo_image_picturebox)).EndInit();
            this.conflicts_tab.ResumeLayout(false);
            this.conflicts_tab_tableLayoutPanel.ResumeLayout(false);
            this.conflicts_tab_tableLayoutPanel.PerformLayout();
            ((System.ComponentModel.ISupportInitialize)(this.conflicts_datagrid)).EndInit();
            this.export_tab.ResumeLayout(false);
            this.tableLayoutPanel2.ResumeLayout(false);
            this.panel1.ResumeLayout(false);
            this.panel1.PerformLayout();
            this.LauchOptionsPanel.ResumeLayout(false);
            this.LauchOptionsPanel.PerformLayout();
            this.ResumeLayout(false);
            this.PerformLayout();
>>>>>>> b92da4ea

        }

        #endregion

        private System.Windows.Forms.StatusStrip main_statusstrip;
        private System.Windows.Forms.MenuStrip main_menustrip;
        private System.Windows.Forms.ToolStripMenuItem runToolStripMenuItem;
        private System.Windows.Forms.ToolStripMenuItem settingsToolStripMenuItem;
        private System.Windows.Forms.ErrorProvider error_provider;
        private System.Windows.Forms.ToolStripMenuItem toolsToolStripMenuItem;
        private System.Windows.Forms.TabControl main_tabcontrol;
        private System.Windows.Forms.TabPage modlist_tab;
        private System.Windows.Forms.TabPage conflicts_tab;
        private System.Windows.Forms.Label conflicts_log_label;
        private System.Windows.Forms.TextBox conflicts_textbox;
        private System.Windows.Forms.DataGridView conflicts_datagrid;
        private System.Windows.Forms.DataGridViewTextBoxColumn ColumnModName;
        private System.Windows.Forms.DataGridViewTextBoxColumn ColumnInternalClass;
        private System.Windows.Forms.DataGridViewTextBoxColumn ColumnModClass;
        private System.Windows.Forms.ToolStripMenuItem importActiveModsToolStripMenuItem;
        private System.Windows.Forms.ToolStripMenuItem cleanModsToolStripMenuItem;
        private System.Windows.Forms.ToolStripMenuItem reloadToolStripMenuItem;
        private System.Windows.Forms.ToolStripMenuItem exitToolStripMenuItem;
        private System.Windows.Forms.SplitContainer horizontal_splitcontainer;
        private System.Windows.Forms.GroupBox modinfo_groupbox;
        private System.Windows.Forms.TabControl modinfo_tabcontrol;
        private System.Windows.Forms.TabPage modinfo_details_tab;
        private System.Windows.Forms.Label modinfo_info_DescriptionLabel;
        private System.Windows.Forms.TextBox modinfo_info_InstalledTextBox;
        private System.Windows.Forms.TextBox modinfo_info_DateCreatedTextBox;
        private System.Windows.Forms.Label modinfo_info_InstalledLabel;
        private System.Windows.Forms.TextBox modinfo_info_TitleTextBox;
        private System.Windows.Forms.TextBox modinfo_info_AuthorTextBox;
        private System.Windows.Forms.Label modinfo_info_TitleLabel;
        private System.Windows.Forms.Label modinfo_info_AuthorLabel;
        private System.Windows.Forms.RichTextBox modinfo_info_DescriptionRichTextBox;
        private System.Windows.Forms.TabPage modinfo_readme_tab;
        private System.Windows.Forms.RichTextBox modinfo_readme_RichTextBox;
        private System.Windows.Forms.TabPage modinfo_inspect_tab;
        private System.Windows.Forms.PropertyGrid modinfo_inspect_propertygrid;
        private System.Windows.Forms.TabPage modinfo_config_tab;
        private System.Windows.Forms.Button modinfo_config_SaveButton;
        private System.Windows.Forms.PictureBox modinfo_image_picturebox;
        private System.Windows.Forms.ToolStripMenuItem saveToolStripMenuItem;
        private System.Windows.Forms.ToolStripSeparator toolStripSeparator1;
        private System.Windows.Forms.ToolStripMenuItem searchForModsToolStripMenuItem;
        private System.Windows.Forms.ToolStripSeparator toolStripSeparator2;
        private System.Windows.Forms.ToolStripMenuItem showHiddenModsToolStripMenuItem;
        private System.Windows.Forms.ToolStripMenuItem editOptionsToolStripMenuItem;
        private System.Windows.Forms.ToolStripStatusLabel status_toolstrip_label;
        private System.Windows.Forms.ToolStripProgressBar progress_toolstrip_progressbar;
        private System.Windows.Forms.Label modinfo_info_CreatedLabel;
        private System.Windows.Forms.ToolStripSeparator toolStripSeparator3;
        private System.Windows.Forms.TabPage export_tab;
        private System.Windows.Forms.RichTextBox export_richtextbox;
        private System.Windows.Forms.CheckBox export_workshop_link_checkbox;
        private System.Windows.Forms.CheckBox export_group_checkbox;
        private System.Windows.Forms.TabPage modinfo_changelog_tab;
        private System.Windows.Forms.RichTextBox modinfo_changelog_richtextbox;
        private System.Windows.Forms.ToolStripMenuItem updateEntriesToolStripMenuItem;
        private System.Windows.Forms.ImageList tabImageList;
        private System.Windows.Forms.Button export_save_button;
        private System.Windows.Forms.Button export_load_button;
        private System.Windows.Forms.ToolStripMenuItem runXCOM2ToolStripMenuItem;
        private BrightIdeasSoftware.ObjectListView modlist_ListObjectListView;
        private BrightIdeasSoftware.OLVColumn olvcActive;
        private BrightIdeasSoftware.OLVColumn olvcName;
        private BrightIdeasSoftware.OLVColumn olvcID;
        private BrightIdeasSoftware.OLVColumn olvcState;
        private BrightIdeasSoftware.OLVColumn olvcOrder;
        private BrightIdeasSoftware.OLVColumn olvcSize;
        private BrightIdeasSoftware.OLVColumn olvcLastUpdated;
        private BrightIdeasSoftware.OLVColumn olvcDateAdded;
        private BrightIdeasSoftware.OLVColumn olvcDateCreated;
        private BrightIdeasSoftware.OLVColumn olvcPath;
        private UserElements.CueTextBox modlist_FilterCueTextBox;
        private FastColoredTextBoxNS.FastColoredTextBox modinfo_ConfigFCTB;
        private UserElements.CueComboBox modinfo_config_FileSelectCueComboBox;
        private System.Windows.Forms.TableLayoutPanel modinfo_config_TableLayoutPanel;
        private System.Windows.Forms.Button modinfo_config_ExpandButton;
        private System.Windows.Forms.Panel fillPanel;
        private System.Windows.Forms.Button modinfo_config_CompareButton;
        private System.Windows.Forms.Button modinfo_config_LoadButton;
        private System.Windows.Forms.TableLayoutPanel conflicts_tab_tableLayoutPanel;
        private System.Windows.Forms.TableLayoutPanel tableLayoutPanel2;
        private System.Windows.Forms.Panel panel1;
        private System.Windows.Forms.ToolTip toolTip;
        private System.Windows.Forms.TableLayoutPanel tableLayoutPanel1;
        private System.Windows.Forms.Panel panel2;
        private System.Windows.Forms.Button modlist_toggleGroupsButton;
        private System.Windows.Forms.Button button1;
        private System.Windows.Forms.Panel panel3;
        private System.Windows.Forms.Button modlist_filterClearButton;
        private System.Windows.Forms.TableLayoutPanel tableLayoutPanel3;
        private System.Windows.Forms.CheckBox checkBox1;
        private BrightIdeasSoftware.OLVColumn olvcSavedIni;
        private System.Windows.Forms.TableLayoutPanel modinfo_config_buttonsTableLayoutPanel;
        private System.Windows.Forms.Button modinfo_config_RemoveButton;
        private BrightIdeasSoftware.OLVColumn olvcHasBackup;
        private System.Windows.Forms.CheckBox export_all_mods_checkbox;
        private BrightIdeasSoftware.OLVColumn olvcWorkshopID;
        private BrightIdeasSoftware.OLVColumn olvcHidden;
        private BrightIdeasSoftware.OLVColumn olvSteamLink;
        private BrightIdeasSoftware.OLVColumn olvBrowserLink;
        private System.Windows.Forms.ToolStripMenuItem resubscribeToModsToolStripMenuItem;
        private System.Windows.Forms.ToolStripMenuItem runWarOfTheChosenToolStripMenuItem;
        private BrightIdeasSoftware.OLVColumn olvcCategory;
        private BrightIdeasSoftware.OLVColumn olvcTags;
        private BrightIdeasSoftware.OLVColumn olvForWOTC;
        private System.Windows.Forms.Button btnDescSave;
        private BrightIdeasSoftware.OLVColumn olvAuthor;
        private System.Windows.Forms.ToolStripMenuItem runChallengeModeToolStripMenuItem;
        private System.Windows.Forms.FlowLayoutPanel LauchOptionsPanel;
        private UserElements.LaunchArgumentCheckbox NoRedscreensLaunchArgument;
        private UserElements.LaunchArgumentCheckbox LogLaunchArgument;
		private System.Windows.Forms.ToolStripMenuItem manageCategoriesToolStripMenuItem;
	}
}<|MERGE_RESOLUTION|>--- conflicted
+++ resolved
@@ -28,7 +28,6 @@
         /// </summary>
         private void InitializeComponent()
         {
-<<<<<<< HEAD
 			this.components = new System.ComponentModel.Container();
 			System.ComponentModel.ComponentResourceManager resources = new System.ComponentModel.ComponentResourceManager(typeof(MainForm));
 			this.main_statusstrip = new System.Windows.Forms.StatusStrip();
@@ -93,6 +92,7 @@
 			this.tableLayoutPanel3 = new System.Windows.Forms.TableLayoutPanel();
 			this.modinfo_tabcontrol = new System.Windows.Forms.TabControl();
 			this.modinfo_details_tab = new System.Windows.Forms.TabPage();
+            this.btnDescSave = new System.Windows.Forms.Button();
 			this.modinfo_info_CreatedLabel = new System.Windows.Forms.Label();
 			this.modinfo_info_DescriptionLabel = new System.Windows.Forms.Label();
 			this.modinfo_info_InstalledTextBox = new System.Windows.Forms.TextBox();
@@ -141,6 +141,7 @@
 			this.olvcSavedIni = ((BrightIdeasSoftware.OLVColumn)(new BrightIdeasSoftware.OLVColumn()));
 			this.fillPanel = new System.Windows.Forms.Panel();
 			this.toolTip = new System.Windows.Forms.ToolTip(this.components);
+            this.olvAuthor = ((BrightIdeasSoftware.OLVColumn)(new BrightIdeasSoftware.OLVColumn()));
 			this.main_statusstrip.SuspendLayout();
 			this.main_menustrip.SuspendLayout();
 			((System.ComponentModel.ISupportInitialize)(this.error_provider)).BeginInit();
@@ -178,158 +179,6 @@
 			// main_statusstrip
 			// 
 			this.main_statusstrip.Items.AddRange(new System.Windows.Forms.ToolStripItem[] {
-=======
-            this.components = new System.ComponentModel.Container();
-            System.ComponentModel.ComponentResourceManager resources = new System.ComponentModel.ComponentResourceManager(typeof(MainForm));
-            this.main_statusstrip = new System.Windows.Forms.StatusStrip();
-            this.status_toolstrip_label = new System.Windows.Forms.ToolStripStatusLabel();
-            this.progress_toolstrip_progressbar = new System.Windows.Forms.ToolStripProgressBar();
-            this.main_menustrip = new System.Windows.Forms.MenuStrip();
-            this.runToolStripMenuItem = new System.Windows.Forms.ToolStripMenuItem();
-            this.saveToolStripMenuItem = new System.Windows.Forms.ToolStripMenuItem();
-            this.reloadToolStripMenuItem = new System.Windows.Forms.ToolStripMenuItem();
-            this.toolStripSeparator1 = new System.Windows.Forms.ToolStripSeparator();
-            this.searchForModsToolStripMenuItem = new System.Windows.Forms.ToolStripMenuItem();
-            this.updateEntriesToolStripMenuItem = new System.Windows.Forms.ToolStripMenuItem();
-            this.toolStripSeparator2 = new System.Windows.Forms.ToolStripSeparator();
-            this.exitToolStripMenuItem = new System.Windows.Forms.ToolStripMenuItem();
-            this.settingsToolStripMenuItem = new System.Windows.Forms.ToolStripMenuItem();
-            this.showHiddenModsToolStripMenuItem = new System.Windows.Forms.ToolStripMenuItem();
-            this.toolStripSeparator3 = new System.Windows.Forms.ToolStripSeparator();
-            this.editSettingsToolStripMenuItem = new System.Windows.Forms.ToolStripMenuItem();
-            this.toolsToolStripMenuItem = new System.Windows.Forms.ToolStripMenuItem();
-            this.importActiveModsToolStripMenuItem = new System.Windows.Forms.ToolStripMenuItem();
-            this.cleanModsToolStripMenuItem = new System.Windows.Forms.ToolStripMenuItem();
-            this.resubscribeToModsToolStripMenuItem = new System.Windows.Forms.ToolStripMenuItem();
-            this.runXCOM2ToolStripMenuItem = new System.Windows.Forms.ToolStripMenuItem();
-            this.runWarOfTheChosenToolStripMenuItem = new System.Windows.Forms.ToolStripMenuItem();
-            this.runChallengeModeToolStripMenuItem = new System.Windows.Forms.ToolStripMenuItem();
-            this.error_provider = new System.Windows.Forms.ErrorProvider(this.components);
-            this.main_tabcontrol = new System.Windows.Forms.TabControl();
-            this.modlist_tab = new System.Windows.Forms.TabPage();
-            this.horizontal_splitcontainer = new System.Windows.Forms.SplitContainer();
-            this.tableLayoutPanel1 = new System.Windows.Forms.TableLayoutPanel();
-            this.modlist_ListObjectListView = new BrightIdeasSoftware.ObjectListView();
-            this.olvcActive = ((BrightIdeasSoftware.OLVColumn)(new BrightIdeasSoftware.OLVColumn()));
-            this.olvcName = ((BrightIdeasSoftware.OLVColumn)(new BrightIdeasSoftware.OLVColumn()));
-            this.olvcID = ((BrightIdeasSoftware.OLVColumn)(new BrightIdeasSoftware.OLVColumn()));
-            this.olvcCategory = ((BrightIdeasSoftware.OLVColumn)(new BrightIdeasSoftware.OLVColumn()));
-            this.olvcState = ((BrightIdeasSoftware.OLVColumn)(new BrightIdeasSoftware.OLVColumn()));
-            this.olvcOrder = ((BrightIdeasSoftware.OLVColumn)(new BrightIdeasSoftware.OLVColumn()));
-            this.olvcSize = ((BrightIdeasSoftware.OLVColumn)(new BrightIdeasSoftware.OLVColumn()));
-            this.olvcLastUpdated = ((BrightIdeasSoftware.OLVColumn)(new BrightIdeasSoftware.OLVColumn()));
-            this.olvcDateAdded = ((BrightIdeasSoftware.OLVColumn)(new BrightIdeasSoftware.OLVColumn()));
-            this.olvcDateCreated = ((BrightIdeasSoftware.OLVColumn)(new BrightIdeasSoftware.OLVColumn()));
-            this.olvcPath = ((BrightIdeasSoftware.OLVColumn)(new BrightIdeasSoftware.OLVColumn()));
-            this.olvcHasBackup = ((BrightIdeasSoftware.OLVColumn)(new BrightIdeasSoftware.OLVColumn()));
-            this.olvcWorkshopID = ((BrightIdeasSoftware.OLVColumn)(new BrightIdeasSoftware.OLVColumn()));
-            this.olvcHidden = ((BrightIdeasSoftware.OLVColumn)(new BrightIdeasSoftware.OLVColumn()));
-            this.olvcTags = ((BrightIdeasSoftware.OLVColumn)(new BrightIdeasSoftware.OLVColumn()));
-            this.olvSteamLink = ((BrightIdeasSoftware.OLVColumn)(new BrightIdeasSoftware.OLVColumn()));
-            this.olvBrowserLink = ((BrightIdeasSoftware.OLVColumn)(new BrightIdeasSoftware.OLVColumn()));
-            this.olvForWOTC = ((BrightIdeasSoftware.OLVColumn)(new BrightIdeasSoftware.OLVColumn()));
-            this.panel2 = new System.Windows.Forms.Panel();
-            this.checkBox1 = new System.Windows.Forms.CheckBox();
-            this.modlist_toggleGroupsButton = new System.Windows.Forms.Button();
-            this.panel3 = new System.Windows.Forms.Panel();
-            this.modlist_filterClearButton = new System.Windows.Forms.Button();
-            this.modlist_FilterCueTextBox = new XCOM2Launcher.UserElements.CueTextBox();
-            this.button1 = new System.Windows.Forms.Button();
-            this.modinfo_groupbox = new System.Windows.Forms.GroupBox();
-            this.tableLayoutPanel3 = new System.Windows.Forms.TableLayoutPanel();
-            this.modinfo_tabcontrol = new System.Windows.Forms.TabControl();
-            this.modinfo_details_tab = new System.Windows.Forms.TabPage();
-            this.btnDescSave = new System.Windows.Forms.Button();
-            this.modinfo_info_CreatedLabel = new System.Windows.Forms.Label();
-            this.modinfo_info_DescriptionLabel = new System.Windows.Forms.Label();
-            this.modinfo_info_InstalledTextBox = new System.Windows.Forms.TextBox();
-            this.modinfo_info_DateCreatedTextBox = new System.Windows.Forms.TextBox();
-            this.modinfo_info_InstalledLabel = new System.Windows.Forms.Label();
-            this.modinfo_info_TitleTextBox = new System.Windows.Forms.TextBox();
-            this.modinfo_info_AuthorTextBox = new System.Windows.Forms.TextBox();
-            this.modinfo_info_TitleLabel = new System.Windows.Forms.Label();
-            this.modinfo_info_AuthorLabel = new System.Windows.Forms.Label();
-            this.modinfo_info_DescriptionRichTextBox = new System.Windows.Forms.RichTextBox();
-            this.modinfo_readme_tab = new System.Windows.Forms.TabPage();
-            this.modinfo_readme_RichTextBox = new System.Windows.Forms.RichTextBox();
-            this.modinfo_inspect_tab = new System.Windows.Forms.TabPage();
-            this.modinfo_inspect_propertygrid = new System.Windows.Forms.PropertyGrid();
-            this.modinfo_config_tab = new System.Windows.Forms.TabPage();
-            this.modinfo_config_TableLayoutPanel = new System.Windows.Forms.TableLayoutPanel();
-            this.modinfo_ConfigFCTB = new FastColoredTextBoxNS.FastColoredTextBox();
-            this.modinfo_config_FileSelectCueComboBox = new XCOM2Launcher.UserElements.CueComboBox();
-            this.modinfo_config_buttonsTableLayoutPanel = new System.Windows.Forms.TableLayoutPanel();
-            this.modinfo_config_ExpandButton = new System.Windows.Forms.Button();
-            this.modinfo_config_CompareButton = new System.Windows.Forms.Button();
-            this.modinfo_config_SaveButton = new System.Windows.Forms.Button();
-            this.modinfo_config_LoadButton = new System.Windows.Forms.Button();
-            this.modinfo_config_RemoveButton = new System.Windows.Forms.Button();
-            this.modinfo_changelog_tab = new System.Windows.Forms.TabPage();
-            this.modinfo_changelog_richtextbox = new System.Windows.Forms.RichTextBox();
-            this.modinfo_image_picturebox = new System.Windows.Forms.PictureBox();
-            this.conflicts_tab = new System.Windows.Forms.TabPage();
-            this.conflicts_tab_tableLayoutPanel = new System.Windows.Forms.TableLayoutPanel();
-            this.conflicts_log_label = new System.Windows.Forms.Label();
-            this.conflicts_datagrid = new System.Windows.Forms.DataGridView();
-            this.ColumnModName = new System.Windows.Forms.DataGridViewTextBoxColumn();
-            this.ColumnInternalClass = new System.Windows.Forms.DataGridViewTextBoxColumn();
-            this.ColumnModClass = new System.Windows.Forms.DataGridViewTextBoxColumn();
-            this.conflicts_textbox = new System.Windows.Forms.TextBox();
-            this.export_tab = new System.Windows.Forms.TabPage();
-            this.tableLayoutPanel2 = new System.Windows.Forms.TableLayoutPanel();
-            this.export_richtextbox = new System.Windows.Forms.RichTextBox();
-            this.panel1 = new System.Windows.Forms.Panel();
-            this.export_all_mods_checkbox = new System.Windows.Forms.CheckBox();
-            this.export_workshop_link_checkbox = new System.Windows.Forms.CheckBox();
-            this.export_group_checkbox = new System.Windows.Forms.CheckBox();
-            this.export_load_button = new System.Windows.Forms.Button();
-            this.export_save_button = new System.Windows.Forms.Button();
-            this.tabImageList = new System.Windows.Forms.ImageList(this.components);
-            this.olvcSavedIni = ((BrightIdeasSoftware.OLVColumn)(new BrightIdeasSoftware.OLVColumn()));
-            this.fillPanel = new System.Windows.Forms.Panel();
-            this.toolTip = new System.Windows.Forms.ToolTip(this.components);
-            this.olvAuthor = ((BrightIdeasSoftware.OLVColumn)(new BrightIdeasSoftware.OLVColumn()));
-            this.LauchOptionsPanel = new System.Windows.Forms.FlowLayoutPanel();
-            this.LogLaunchArgument = new XCOM2Launcher.UserElements.LaunchArgumentCheckbox();
-            this.NoRedscreensLaunchArgument = new XCOM2Launcher.UserElements.LaunchArgumentCheckbox();
-            this.main_statusstrip.SuspendLayout();
-            this.main_menustrip.SuspendLayout();
-            ((System.ComponentModel.ISupportInitialize)(this.error_provider)).BeginInit();
-            this.main_tabcontrol.SuspendLayout();
-            this.modlist_tab.SuspendLayout();
-            ((System.ComponentModel.ISupportInitialize)(this.horizontal_splitcontainer)).BeginInit();
-            this.horizontal_splitcontainer.Panel1.SuspendLayout();
-            this.horizontal_splitcontainer.Panel2.SuspendLayout();
-            this.horizontal_splitcontainer.SuspendLayout();
-            this.tableLayoutPanel1.SuspendLayout();
-            ((System.ComponentModel.ISupportInitialize)(this.modlist_ListObjectListView)).BeginInit();
-            this.panel2.SuspendLayout();
-            this.panel3.SuspendLayout();
-            this.modinfo_groupbox.SuspendLayout();
-            this.tableLayoutPanel3.SuspendLayout();
-            this.modinfo_tabcontrol.SuspendLayout();
-            this.modinfo_details_tab.SuspendLayout();
-            this.modinfo_readme_tab.SuspendLayout();
-            this.modinfo_inspect_tab.SuspendLayout();
-            this.modinfo_config_tab.SuspendLayout();
-            this.modinfo_config_TableLayoutPanel.SuspendLayout();
-            ((System.ComponentModel.ISupportInitialize)(this.modinfo_ConfigFCTB)).BeginInit();
-            this.modinfo_config_buttonsTableLayoutPanel.SuspendLayout();
-            this.modinfo_changelog_tab.SuspendLayout();
-            ((System.ComponentModel.ISupportInitialize)(this.modinfo_image_picturebox)).BeginInit();
-            this.conflicts_tab.SuspendLayout();
-            this.conflicts_tab_tableLayoutPanel.SuspendLayout();
-            ((System.ComponentModel.ISupportInitialize)(this.conflicts_datagrid)).BeginInit();
-            this.export_tab.SuspendLayout();
-            this.tableLayoutPanel2.SuspendLayout();
-            this.panel1.SuspendLayout();
-            this.LauchOptionsPanel.SuspendLayout();
-            this.SuspendLayout();
-            // 
-            // main_statusstrip
-            // 
-            this.main_statusstrip.Items.AddRange(new System.Windows.Forms.ToolStripItem[] {
->>>>>>> b92da4ea
             this.status_toolstrip_label,
             this.progress_toolstrip_progressbar});
 			this.main_statusstrip.Location = new System.Drawing.Point(0, 719);
@@ -514,7 +363,6 @@
 			this.main_tabcontrol.Anchor = ((System.Windows.Forms.AnchorStyles)((((System.Windows.Forms.AnchorStyles.Top | System.Windows.Forms.AnchorStyles.Bottom) 
             | System.Windows.Forms.AnchorStyles.Left) 
             | System.Windows.Forms.AnchorStyles.Right)));
-<<<<<<< HEAD
 			this.main_tabcontrol.Controls.Add(this.modlist_tab);
 			this.main_tabcontrol.Controls.Add(this.conflicts_tab);
 			this.main_tabcontrol.Controls.Add(this.export_tab);
@@ -580,6 +428,7 @@
 			// 
 			this.modlist_ListObjectListView.AllColumns.Add(this.olvcActive);
 			this.modlist_ListObjectListView.AllColumns.Add(this.olvcName);
+            this.modlist_ListObjectListView.AllColumns.Add(this.olvAuthor);
 			this.modlist_ListObjectListView.AllColumns.Add(this.olvcID);
 			this.modlist_ListObjectListView.AllColumns.Add(this.olvcCategory);
 			this.modlist_ListObjectListView.AllColumns.Add(this.olvcState);
@@ -602,96 +451,6 @@
 			this.modlist_ListObjectListView.CheckBoxes = true;
 			this.modlist_ListObjectListView.CheckedAspectName = "isActive";
 			this.modlist_ListObjectListView.Columns.AddRange(new System.Windows.Forms.ColumnHeader[] {
-=======
-            this.main_tabcontrol.Controls.Add(this.modlist_tab);
-            this.main_tabcontrol.Controls.Add(this.conflicts_tab);
-            this.main_tabcontrol.Controls.Add(this.export_tab);
-            this.main_tabcontrol.ImageList = this.tabImageList;
-            this.main_tabcontrol.Location = new System.Drawing.Point(0, 27);
-            this.main_tabcontrol.Name = "main_tabcontrol";
-            this.main_tabcontrol.SelectedIndex = 0;
-            this.main_tabcontrol.Size = new System.Drawing.Size(984, 689);
-            this.main_tabcontrol.TabIndex = 6;
-            this.main_tabcontrol.Selected += new System.Windows.Forms.TabControlEventHandler(this.MainTabSelected);
-            // 
-            // modlist_tab
-            // 
-            this.modlist_tab.Controls.Add(this.horizontal_splitcontainer);
-            this.modlist_tab.Location = new System.Drawing.Point(4, 23);
-            this.modlist_tab.Name = "modlist_tab";
-            this.modlist_tab.Padding = new System.Windows.Forms.Padding(3);
-            this.modlist_tab.Size = new System.Drawing.Size(976, 662);
-            this.modlist_tab.TabIndex = 0;
-            this.modlist_tab.Text = "Mods";
-            this.modlist_tab.UseVisualStyleBackColor = true;
-            // 
-            // horizontal_splitcontainer
-            // 
-            this.horizontal_splitcontainer.Dock = System.Windows.Forms.DockStyle.Fill;
-            this.horizontal_splitcontainer.FixedPanel = System.Windows.Forms.FixedPanel.Panel2;
-            this.horizontal_splitcontainer.Location = new System.Drawing.Point(3, 3);
-            this.horizontal_splitcontainer.Name = "horizontal_splitcontainer";
-            this.horizontal_splitcontainer.Orientation = System.Windows.Forms.Orientation.Horizontal;
-            // 
-            // horizontal_splitcontainer.Panel1
-            // 
-            this.horizontal_splitcontainer.Panel1.Controls.Add(this.tableLayoutPanel1);
-            this.horizontal_splitcontainer.Panel1.Controls.Add(this.button1);
-            // 
-            // horizontal_splitcontainer.Panel2
-            // 
-            this.horizontal_splitcontainer.Panel2.Controls.Add(this.modinfo_groupbox);
-            this.horizontal_splitcontainer.Size = new System.Drawing.Size(970, 656);
-            this.horizontal_splitcontainer.SplitterDistance = 414;
-            this.horizontal_splitcontainer.TabIndex = 5;
-            // 
-            // tableLayoutPanel1
-            // 
-            this.tableLayoutPanel1.ColumnCount = 3;
-            this.tableLayoutPanel1.ColumnStyles.Add(new System.Windows.Forms.ColumnStyle(System.Windows.Forms.SizeType.Absolute, 220F));
-            this.tableLayoutPanel1.ColumnStyles.Add(new System.Windows.Forms.ColumnStyle(System.Windows.Forms.SizeType.Absolute, 350F));
-            this.tableLayoutPanel1.ColumnStyles.Add(new System.Windows.Forms.ColumnStyle(System.Windows.Forms.SizeType.Percent, 100F));
-            this.tableLayoutPanel1.Controls.Add(this.modlist_ListObjectListView, 0, 1);
-            this.tableLayoutPanel1.Controls.Add(this.panel2, 1, 0);
-            this.tableLayoutPanel1.Controls.Add(this.panel3, 0, 0);
-            this.tableLayoutPanel1.Controls.Add(this.LauchOptionsPanel, 2, 0);
-            this.tableLayoutPanel1.Dock = System.Windows.Forms.DockStyle.Fill;
-            this.tableLayoutPanel1.Location = new System.Drawing.Point(0, 0);
-            this.tableLayoutPanel1.Name = "tableLayoutPanel1";
-            this.tableLayoutPanel1.RowCount = 2;
-            this.tableLayoutPanel1.RowStyles.Add(new System.Windows.Forms.RowStyle(System.Windows.Forms.SizeType.Absolute, 30F));
-            this.tableLayoutPanel1.RowStyles.Add(new System.Windows.Forms.RowStyle(System.Windows.Forms.SizeType.Percent, 100F));
-            this.tableLayoutPanel1.Size = new System.Drawing.Size(970, 414);
-            this.tableLayoutPanel1.TabIndex = 3;
-            // 
-            // modlist_ListObjectListView
-            // 
-            this.modlist_ListObjectListView.AllColumns.Add(this.olvcActive);
-            this.modlist_ListObjectListView.AllColumns.Add(this.olvcName);
-            this.modlist_ListObjectListView.AllColumns.Add(this.olvAuthor);
-            this.modlist_ListObjectListView.AllColumns.Add(this.olvcID);
-            this.modlist_ListObjectListView.AllColumns.Add(this.olvcCategory);
-            this.modlist_ListObjectListView.AllColumns.Add(this.olvcState);
-            this.modlist_ListObjectListView.AllColumns.Add(this.olvcOrder);
-            this.modlist_ListObjectListView.AllColumns.Add(this.olvcSize);
-            this.modlist_ListObjectListView.AllColumns.Add(this.olvcLastUpdated);
-            this.modlist_ListObjectListView.AllColumns.Add(this.olvcDateAdded);
-            this.modlist_ListObjectListView.AllColumns.Add(this.olvcDateCreated);
-            this.modlist_ListObjectListView.AllColumns.Add(this.olvcPath);
-            this.modlist_ListObjectListView.AllColumns.Add(this.olvcHasBackup);
-            this.modlist_ListObjectListView.AllColumns.Add(this.olvcWorkshopID);
-            this.modlist_ListObjectListView.AllColumns.Add(this.olvcHidden);
-            this.modlist_ListObjectListView.AllColumns.Add(this.olvcTags);
-            this.modlist_ListObjectListView.AllColumns.Add(this.olvSteamLink);
-            this.modlist_ListObjectListView.AllColumns.Add(this.olvBrowserLink);
-            this.modlist_ListObjectListView.AllColumns.Add(this.olvForWOTC);
-            this.modlist_ListObjectListView.AllowColumnReorder = true;
-            this.modlist_ListObjectListView.CellEditActivation = BrightIdeasSoftware.ObjectListView.CellEditActivateMode.DoubleClick;
-            this.modlist_ListObjectListView.CellEditUseWholeCell = false;
-            this.modlist_ListObjectListView.CheckBoxes = true;
-            this.modlist_ListObjectListView.CheckedAspectName = "isActive";
-            this.modlist_ListObjectListView.Columns.AddRange(new System.Windows.Forms.ColumnHeader[] {
->>>>>>> b92da4ea
             this.olvcActive,
             this.olvcName,
             this.olvAuthor,
@@ -1019,7 +778,6 @@
 			this.modinfo_tabcontrol.Anchor = ((System.Windows.Forms.AnchorStyles)((((System.Windows.Forms.AnchorStyles.Top | System.Windows.Forms.AnchorStyles.Bottom) 
             | System.Windows.Forms.AnchorStyles.Left) 
             | System.Windows.Forms.AnchorStyles.Right)));
-<<<<<<< HEAD
 			this.modinfo_tabcontrol.Controls.Add(this.modinfo_details_tab);
 			this.modinfo_tabcontrol.Controls.Add(this.modinfo_readme_tab);
 			this.modinfo_tabcontrol.Controls.Add(this.modinfo_inspect_tab);
@@ -1035,6 +793,7 @@
 			// 
 			// modinfo_details_tab
 			// 
+            this.modinfo_details_tab.Controls.Add(this.btnDescSave);
 			this.modinfo_details_tab.Controls.Add(this.modinfo_info_CreatedLabel);
 			this.modinfo_details_tab.Controls.Add(this.modinfo_info_DescriptionLabel);
 			this.modinfo_details_tab.Controls.Add(this.modinfo_info_InstalledTextBox);
@@ -1053,121 +812,6 @@
 			this.modinfo_details_tab.Text = "Info";
 			this.modinfo_details_tab.UseVisualStyleBackColor = true;
 			// 
-			// modinfo_info_CreatedLabel
-			// 
-			this.modinfo_info_CreatedLabel.AutoSize = true;
-			this.modinfo_info_CreatedLabel.Location = new System.Drawing.Point(6, 35);
-			this.modinfo_info_CreatedLabel.Name = "modinfo_info_CreatedLabel";
-			this.modinfo_info_CreatedLabel.Size = new System.Drawing.Size(44, 13);
-			this.modinfo_info_CreatedLabel.TabIndex = 10;
-			this.modinfo_info_CreatedLabel.Text = "Created";
-			// 
-			// modinfo_info_DescriptionLabel
-			// 
-			this.modinfo_info_DescriptionLabel.AutoSize = true;
-			this.modinfo_info_DescriptionLabel.Location = new System.Drawing.Point(6, 58);
-			this.modinfo_info_DescriptionLabel.Name = "modinfo_info_DescriptionLabel";
-			this.modinfo_info_DescriptionLabel.Size = new System.Drawing.Size(60, 13);
-			this.modinfo_info_DescriptionLabel.TabIndex = 9;
-			this.modinfo_info_DescriptionLabel.Text = "Description";
-			// 
-			// modinfo_info_InstalledTextBox
-			// 
-			this.modinfo_info_InstalledTextBox.Location = new System.Drawing.Point(431, 32);
-			this.modinfo_info_InstalledTextBox.Name = "modinfo_info_InstalledTextBox";
-			this.modinfo_info_InstalledTextBox.ReadOnly = true;
-			this.modinfo_info_InstalledTextBox.Size = new System.Drawing.Size(224, 20);
-			this.modinfo_info_InstalledTextBox.TabIndex = 7;
-			// 
-			// modinfo_info_DateCreatedTextBox
-			// 
-			this.modinfo_info_DateCreatedTextBox.Location = new System.Drawing.Point(96, 32);
-			this.modinfo_info_DateCreatedTextBox.Name = "modinfo_info_DateCreatedTextBox";
-			this.modinfo_info_DateCreatedTextBox.ReadOnly = true;
-			this.modinfo_info_DateCreatedTextBox.Size = new System.Drawing.Size(224, 20);
-			this.modinfo_info_DateCreatedTextBox.TabIndex = 5;
-			// 
-			// modinfo_info_InstalledLabel
-			// 
-			this.modinfo_info_InstalledLabel.AutoSize = true;
-			this.modinfo_info_InstalledLabel.Location = new System.Drawing.Point(341, 35);
-			this.modinfo_info_InstalledLabel.Name = "modinfo_info_InstalledLabel";
-			this.modinfo_info_InstalledLabel.Size = new System.Drawing.Size(46, 13);
-			this.modinfo_info_InstalledLabel.TabIndex = 4;
-			this.modinfo_info_InstalledLabel.Text = "Installed";
-			// 
-			// modinfo_info_TitleTextBox
-			// 
-			this.modinfo_info_TitleTextBox.Location = new System.Drawing.Point(96, 6);
-			this.modinfo_info_TitleTextBox.Name = "modinfo_info_TitleTextBox";
-			this.modinfo_info_TitleTextBox.ReadOnly = true;
-			this.modinfo_info_TitleTextBox.Size = new System.Drawing.Size(224, 20);
-			this.modinfo_info_TitleTextBox.TabIndex = 3;
-			// 
-			// modinfo_info_AuthorTextBox
-			// 
-			this.modinfo_info_AuthorTextBox.Location = new System.Drawing.Point(431, 9);
-			this.modinfo_info_AuthorTextBox.Name = "modinfo_info_AuthorTextBox";
-			this.modinfo_info_AuthorTextBox.ReadOnly = true;
-			this.modinfo_info_AuthorTextBox.Size = new System.Drawing.Size(224, 20);
-			this.modinfo_info_AuthorTextBox.TabIndex = 2;
-			// 
-			// modinfo_info_TitleLabel
-			// 
-			this.modinfo_info_TitleLabel.AutoSize = true;
-			this.modinfo_info_TitleLabel.Location = new System.Drawing.Point(6, 9);
-			this.modinfo_info_TitleLabel.Name = "modinfo_info_TitleLabel";
-			this.modinfo_info_TitleLabel.Size = new System.Drawing.Size(27, 13);
-			this.modinfo_info_TitleLabel.TabIndex = 1;
-			this.modinfo_info_TitleLabel.Text = "Title";
-			// 
-			// modinfo_info_AuthorLabel
-			// 
-			this.modinfo_info_AuthorLabel.AutoSize = true;
-			this.modinfo_info_AuthorLabel.Location = new System.Drawing.Point(341, 12);
-			this.modinfo_info_AuthorLabel.Name = "modinfo_info_AuthorLabel";
-			this.modinfo_info_AuthorLabel.Size = new System.Drawing.Size(38, 13);
-			this.modinfo_info_AuthorLabel.TabIndex = 0;
-			this.modinfo_info_AuthorLabel.Text = "Author";
-			// 
-			// modinfo_info_DescriptionRichTextBox
-			// 
-			this.modinfo_info_DescriptionRichTextBox.Anchor = ((System.Windows.Forms.AnchorStyles)((((System.Windows.Forms.AnchorStyles.Top | System.Windows.Forms.AnchorStyles.Bottom) 
-=======
-            this.modinfo_tabcontrol.Controls.Add(this.modinfo_details_tab);
-            this.modinfo_tabcontrol.Controls.Add(this.modinfo_readme_tab);
-            this.modinfo_tabcontrol.Controls.Add(this.modinfo_inspect_tab);
-            this.modinfo_tabcontrol.Controls.Add(this.modinfo_config_tab);
-            this.modinfo_tabcontrol.Controls.Add(this.modinfo_changelog_tab);
-            this.modinfo_tabcontrol.Location = new System.Drawing.Point(200, 0);
-            this.modinfo_tabcontrol.Margin = new System.Windows.Forms.Padding(0, 0, 2, 2);
-            this.modinfo_tabcontrol.Name = "modinfo_tabcontrol";
-            this.modinfo_tabcontrol.SelectedIndex = 0;
-            this.modinfo_tabcontrol.Size = new System.Drawing.Size(768, 223);
-            this.modinfo_tabcontrol.TabIndex = 9;
-            this.modinfo_tabcontrol.Selected += new System.Windows.Forms.TabControlEventHandler(this.ModInfoTabSelected);
-            // 
-            // modinfo_details_tab
-            // 
-            this.modinfo_details_tab.Controls.Add(this.btnDescSave);
-            this.modinfo_details_tab.Controls.Add(this.modinfo_info_CreatedLabel);
-            this.modinfo_details_tab.Controls.Add(this.modinfo_info_DescriptionLabel);
-            this.modinfo_details_tab.Controls.Add(this.modinfo_info_InstalledTextBox);
-            this.modinfo_details_tab.Controls.Add(this.modinfo_info_DateCreatedTextBox);
-            this.modinfo_details_tab.Controls.Add(this.modinfo_info_InstalledLabel);
-            this.modinfo_details_tab.Controls.Add(this.modinfo_info_TitleTextBox);
-            this.modinfo_details_tab.Controls.Add(this.modinfo_info_AuthorTextBox);
-            this.modinfo_details_tab.Controls.Add(this.modinfo_info_TitleLabel);
-            this.modinfo_details_tab.Controls.Add(this.modinfo_info_AuthorLabel);
-            this.modinfo_details_tab.Controls.Add(this.modinfo_info_DescriptionRichTextBox);
-            this.modinfo_details_tab.Location = new System.Drawing.Point(4, 22);
-            this.modinfo_details_tab.Name = "modinfo_details_tab";
-            this.modinfo_details_tab.Padding = new System.Windows.Forms.Padding(3);
-            this.modinfo_details_tab.Size = new System.Drawing.Size(760, 197);
-            this.modinfo_details_tab.TabIndex = 0;
-            this.modinfo_details_tab.Text = "Info";
-            this.modinfo_details_tab.UseVisualStyleBackColor = true;
-            // 
             // btnDescSave
             // 
             this.btnDescSave.Font = new System.Drawing.Font("Microsoft Sans Serif", 6F, System.Drawing.FontStyle.Regular, System.Drawing.GraphicsUnit.Point, ((byte)(0)));
@@ -1179,87 +823,86 @@
             this.btnDescSave.UseVisualStyleBackColor = true;
             this.btnDescSave.Click += new System.EventHandler(this.btnDescSave_Click);
             // 
-            // modinfo_info_CreatedLabel
-            // 
-            this.modinfo_info_CreatedLabel.AutoSize = true;
-            this.modinfo_info_CreatedLabel.Location = new System.Drawing.Point(6, 35);
-            this.modinfo_info_CreatedLabel.Name = "modinfo_info_CreatedLabel";
-            this.modinfo_info_CreatedLabel.Size = new System.Drawing.Size(44, 13);
-            this.modinfo_info_CreatedLabel.TabIndex = 10;
-            this.modinfo_info_CreatedLabel.Text = "Created";
-            // 
-            // modinfo_info_DescriptionLabel
-            // 
-            this.modinfo_info_DescriptionLabel.AutoSize = true;
-            this.modinfo_info_DescriptionLabel.Location = new System.Drawing.Point(6, 58);
-            this.modinfo_info_DescriptionLabel.Name = "modinfo_info_DescriptionLabel";
-            this.modinfo_info_DescriptionLabel.Size = new System.Drawing.Size(60, 13);
-            this.modinfo_info_DescriptionLabel.TabIndex = 9;
-            this.modinfo_info_DescriptionLabel.Text = "Description";
-            // 
-            // modinfo_info_InstalledTextBox
-            // 
-            this.modinfo_info_InstalledTextBox.Location = new System.Drawing.Point(431, 32);
-            this.modinfo_info_InstalledTextBox.Name = "modinfo_info_InstalledTextBox";
-            this.modinfo_info_InstalledTextBox.ReadOnly = true;
-            this.modinfo_info_InstalledTextBox.Size = new System.Drawing.Size(224, 20);
-            this.modinfo_info_InstalledTextBox.TabIndex = 7;
-            // 
-            // modinfo_info_DateCreatedTextBox
-            // 
-            this.modinfo_info_DateCreatedTextBox.Location = new System.Drawing.Point(96, 32);
-            this.modinfo_info_DateCreatedTextBox.Name = "modinfo_info_DateCreatedTextBox";
-            this.modinfo_info_DateCreatedTextBox.ReadOnly = true;
-            this.modinfo_info_DateCreatedTextBox.Size = new System.Drawing.Size(224, 20);
-            this.modinfo_info_DateCreatedTextBox.TabIndex = 5;
-            // 
-            // modinfo_info_InstalledLabel
-            // 
-            this.modinfo_info_InstalledLabel.AutoSize = true;
-            this.modinfo_info_InstalledLabel.Location = new System.Drawing.Point(341, 35);
-            this.modinfo_info_InstalledLabel.Name = "modinfo_info_InstalledLabel";
-            this.modinfo_info_InstalledLabel.Size = new System.Drawing.Size(46, 13);
-            this.modinfo_info_InstalledLabel.TabIndex = 4;
-            this.modinfo_info_InstalledLabel.Text = "Installed";
-            // 
-            // modinfo_info_TitleTextBox
-            // 
-            this.modinfo_info_TitleTextBox.Location = new System.Drawing.Point(96, 6);
-            this.modinfo_info_TitleTextBox.Name = "modinfo_info_TitleTextBox";
-            this.modinfo_info_TitleTextBox.ReadOnly = true;
-            this.modinfo_info_TitleTextBox.Size = new System.Drawing.Size(224, 20);
-            this.modinfo_info_TitleTextBox.TabIndex = 3;
-            // 
-            // modinfo_info_AuthorTextBox
-            // 
-            this.modinfo_info_AuthorTextBox.Location = new System.Drawing.Point(431, 9);
-            this.modinfo_info_AuthorTextBox.Name = "modinfo_info_AuthorTextBox";
-            this.modinfo_info_AuthorTextBox.ReadOnly = true;
-            this.modinfo_info_AuthorTextBox.Size = new System.Drawing.Size(224, 20);
-            this.modinfo_info_AuthorTextBox.TabIndex = 2;
-            // 
-            // modinfo_info_TitleLabel
-            // 
-            this.modinfo_info_TitleLabel.AutoSize = true;
-            this.modinfo_info_TitleLabel.Location = new System.Drawing.Point(6, 9);
-            this.modinfo_info_TitleLabel.Name = "modinfo_info_TitleLabel";
-            this.modinfo_info_TitleLabel.Size = new System.Drawing.Size(27, 13);
-            this.modinfo_info_TitleLabel.TabIndex = 1;
-            this.modinfo_info_TitleLabel.Text = "Title";
-            // 
-            // modinfo_info_AuthorLabel
-            // 
-            this.modinfo_info_AuthorLabel.AutoSize = true;
-            this.modinfo_info_AuthorLabel.Location = new System.Drawing.Point(341, 12);
-            this.modinfo_info_AuthorLabel.Name = "modinfo_info_AuthorLabel";
-            this.modinfo_info_AuthorLabel.Size = new System.Drawing.Size(38, 13);
-            this.modinfo_info_AuthorLabel.TabIndex = 0;
-            this.modinfo_info_AuthorLabel.Text = "Author";
-            // 
-            // modinfo_info_DescriptionRichTextBox
-            // 
-            this.modinfo_info_DescriptionRichTextBox.Anchor = ((System.Windows.Forms.AnchorStyles)((((System.Windows.Forms.AnchorStyles.Top | System.Windows.Forms.AnchorStyles.Bottom) 
->>>>>>> b92da4ea
+			// modinfo_info_CreatedLabel
+			// 
+			this.modinfo_info_CreatedLabel.AutoSize = true;
+			this.modinfo_info_CreatedLabel.Location = new System.Drawing.Point(6, 35);
+			this.modinfo_info_CreatedLabel.Name = "modinfo_info_CreatedLabel";
+			this.modinfo_info_CreatedLabel.Size = new System.Drawing.Size(44, 13);
+			this.modinfo_info_CreatedLabel.TabIndex = 10;
+			this.modinfo_info_CreatedLabel.Text = "Created";
+			// 
+			// modinfo_info_DescriptionLabel
+			// 
+			this.modinfo_info_DescriptionLabel.AutoSize = true;
+			this.modinfo_info_DescriptionLabel.Location = new System.Drawing.Point(6, 58);
+			this.modinfo_info_DescriptionLabel.Name = "modinfo_info_DescriptionLabel";
+			this.modinfo_info_DescriptionLabel.Size = new System.Drawing.Size(60, 13);
+			this.modinfo_info_DescriptionLabel.TabIndex = 9;
+			this.modinfo_info_DescriptionLabel.Text = "Description";
+			// 
+			// modinfo_info_InstalledTextBox
+			// 
+			this.modinfo_info_InstalledTextBox.Location = new System.Drawing.Point(431, 32);
+			this.modinfo_info_InstalledTextBox.Name = "modinfo_info_InstalledTextBox";
+			this.modinfo_info_InstalledTextBox.ReadOnly = true;
+			this.modinfo_info_InstalledTextBox.Size = new System.Drawing.Size(224, 20);
+			this.modinfo_info_InstalledTextBox.TabIndex = 7;
+			// 
+			// modinfo_info_DateCreatedTextBox
+			// 
+			this.modinfo_info_DateCreatedTextBox.Location = new System.Drawing.Point(96, 32);
+			this.modinfo_info_DateCreatedTextBox.Name = "modinfo_info_DateCreatedTextBox";
+			this.modinfo_info_DateCreatedTextBox.ReadOnly = true;
+			this.modinfo_info_DateCreatedTextBox.Size = new System.Drawing.Size(224, 20);
+			this.modinfo_info_DateCreatedTextBox.TabIndex = 5;
+			// 
+			// modinfo_info_InstalledLabel
+			// 
+			this.modinfo_info_InstalledLabel.AutoSize = true;
+			this.modinfo_info_InstalledLabel.Location = new System.Drawing.Point(341, 35);
+			this.modinfo_info_InstalledLabel.Name = "modinfo_info_InstalledLabel";
+			this.modinfo_info_InstalledLabel.Size = new System.Drawing.Size(46, 13);
+			this.modinfo_info_InstalledLabel.TabIndex = 4;
+			this.modinfo_info_InstalledLabel.Text = "Installed";
+			// 
+			// modinfo_info_TitleTextBox
+			// 
+			this.modinfo_info_TitleTextBox.Location = new System.Drawing.Point(96, 6);
+			this.modinfo_info_TitleTextBox.Name = "modinfo_info_TitleTextBox";
+			this.modinfo_info_TitleTextBox.ReadOnly = true;
+			this.modinfo_info_TitleTextBox.Size = new System.Drawing.Size(224, 20);
+			this.modinfo_info_TitleTextBox.TabIndex = 3;
+			// 
+			// modinfo_info_AuthorTextBox
+			// 
+			this.modinfo_info_AuthorTextBox.Location = new System.Drawing.Point(431, 9);
+			this.modinfo_info_AuthorTextBox.Name = "modinfo_info_AuthorTextBox";
+			this.modinfo_info_AuthorTextBox.ReadOnly = true;
+			this.modinfo_info_AuthorTextBox.Size = new System.Drawing.Size(224, 20);
+			this.modinfo_info_AuthorTextBox.TabIndex = 2;
+			// 
+			// modinfo_info_TitleLabel
+			// 
+			this.modinfo_info_TitleLabel.AutoSize = true;
+			this.modinfo_info_TitleLabel.Location = new System.Drawing.Point(6, 9);
+			this.modinfo_info_TitleLabel.Name = "modinfo_info_TitleLabel";
+			this.modinfo_info_TitleLabel.Size = new System.Drawing.Size(27, 13);
+			this.modinfo_info_TitleLabel.TabIndex = 1;
+			this.modinfo_info_TitleLabel.Text = "Title";
+			// 
+			// modinfo_info_AuthorLabel
+			// 
+			this.modinfo_info_AuthorLabel.AutoSize = true;
+			this.modinfo_info_AuthorLabel.Location = new System.Drawing.Point(341, 12);
+			this.modinfo_info_AuthorLabel.Name = "modinfo_info_AuthorLabel";
+			this.modinfo_info_AuthorLabel.Size = new System.Drawing.Size(38, 13);
+			this.modinfo_info_AuthorLabel.TabIndex = 0;
+			this.modinfo_info_AuthorLabel.Text = "Author";
+			// 
+			// modinfo_info_DescriptionRichTextBox
+			// 
+			this.modinfo_info_DescriptionRichTextBox.Anchor = ((System.Windows.Forms.AnchorStyles)((((System.Windows.Forms.AnchorStyles.Top | System.Windows.Forms.AnchorStyles.Bottom) 
             | System.Windows.Forms.AnchorStyles.Left) 
             | System.Windows.Forms.AnchorStyles.Right)));
 			this.modinfo_info_DescriptionRichTextBox.Location = new System.Drawing.Point(96, 58);
@@ -1738,13 +1381,17 @@
 			this.fillPanel.Anchor = ((System.Windows.Forms.AnchorStyles)((((System.Windows.Forms.AnchorStyles.Top | System.Windows.Forms.AnchorStyles.Bottom) 
             | System.Windows.Forms.AnchorStyles.Left) 
             | System.Windows.Forms.AnchorStyles.Right)));
-<<<<<<< HEAD
 			this.fillPanel.Location = new System.Drawing.Point(0, 27);
 			this.fillPanel.Name = "fillPanel";
 			this.fillPanel.Size = new System.Drawing.Size(984, 689);
 			this.fillPanel.TabIndex = 6;
 			this.fillPanel.Visible = false;
 			// 
+            // olvAuthor
+            // 
+            this.olvAuthor.AspectName = "Author";
+            this.olvAuthor.Text = "Author";
+            // 
 			// MainForm
 			// 
 			this.AutoScaleDimensions = new System.Drawing.SizeF(6F, 13F);
@@ -1804,110 +1451,6 @@
 			this.panel1.PerformLayout();
 			this.ResumeLayout(false);
 			this.PerformLayout();
-=======
-            this.fillPanel.Location = new System.Drawing.Point(0, 27);
-            this.fillPanel.Name = "fillPanel";
-            this.fillPanel.Size = new System.Drawing.Size(984, 689);
-            this.fillPanel.TabIndex = 6;
-            this.fillPanel.Visible = false;
-            // 
-            // olvAuthor
-            // 
-            this.olvAuthor.AspectName = "Author";
-            this.olvAuthor.Text = "Author";
-            // LauchOptionsPanel
-            // 
-            this.LauchOptionsPanel.Anchor = ((System.Windows.Forms.AnchorStyles)(((System.Windows.Forms.AnchorStyles.Top | System.Windows.Forms.AnchorStyles.Bottom) 
-            | System.Windows.Forms.AnchorStyles.Right)));
-            this.LauchOptionsPanel.AutoSize = true;
-            this.LauchOptionsPanel.Controls.Add(this.NoRedscreensLaunchArgument);
-            this.LauchOptionsPanel.Controls.Add(this.LogLaunchArgument);
-            this.LauchOptionsPanel.FlowDirection = System.Windows.Forms.FlowDirection.RightToLeft;
-            this.LauchOptionsPanel.Location = new System.Drawing.Point(814, 3);
-            this.LauchOptionsPanel.Name = "LauchOptionsPanel";
-            this.LauchOptionsPanel.Size = new System.Drawing.Size(153, 24);
-            this.LauchOptionsPanel.TabIndex = 4;
-            // 
-            // LogLaunchArgument
-            // 
-            this.LogLaunchArgument.AutoSize = true;
-            this.LogLaunchArgument.Location = new System.Drawing.Point(3, 3);
-            this.LogLaunchArgument.Name = "LogLaunchArgument";
-            this.LogLaunchArgument.Size = new System.Drawing.Size(43, 17);
-            this.LogLaunchArgument.TabIndex = 2;
-            this.LogLaunchArgument.Text = "-log";
-            this.LogLaunchArgument.UseVisualStyleBackColor = true;
-            // 
-            // NoRedscreensLaunchArgument
-            // 
-            this.NoRedscreensLaunchArgument.AutoSize = true;
-            this.NoRedscreensLaunchArgument.Location = new System.Drawing.Point(52, 3);
-            this.NoRedscreensLaunchArgument.Name = "NoRedscreensLaunchArgument";
-            this.NoRedscreensLaunchArgument.Size = new System.Drawing.Size(98, 17);
-            this.NoRedscreensLaunchArgument.TabIndex = 3;
-            this.NoRedscreensLaunchArgument.Text = "-noRedScreens";
-            this.NoRedscreensLaunchArgument.UseVisualStyleBackColor = true;
-            // 
-            // MainForm
-            // 
-            this.AutoScaleDimensions = new System.Drawing.SizeF(6F, 13F);
-            this.AutoScaleMode = System.Windows.Forms.AutoScaleMode.Font;
-            this.ClientSize = new System.Drawing.Size(984, 741);
-            this.Controls.Add(this.main_statusstrip);
-            this.Controls.Add(this.main_menustrip);
-            this.Controls.Add(this.main_tabcontrol);
-            this.Controls.Add(this.fillPanel);
-            this.Icon = ((System.Drawing.Icon)(resources.GetObject("$this.Icon")));
-            this.MainMenuStrip = this.main_menustrip;
-            this.MinimumSize = new System.Drawing.Size(800, 600);
-            this.Name = "MainForm";
-            this.Text = "XCOM 2 Mod Launcher";
-            this.FormClosing += new System.Windows.Forms.FormClosingEventHandler(this.MainForm_FormClosing);
-            this.Shown += new System.EventHandler(this.MainForm_Shown);
-            this.main_statusstrip.ResumeLayout(false);
-            this.main_statusstrip.PerformLayout();
-            this.main_menustrip.ResumeLayout(false);
-            this.main_menustrip.PerformLayout();
-            ((System.ComponentModel.ISupportInitialize)(this.error_provider)).EndInit();
-            this.main_tabcontrol.ResumeLayout(false);
-            this.modlist_tab.ResumeLayout(false);
-            this.horizontal_splitcontainer.Panel1.ResumeLayout(false);
-            this.horizontal_splitcontainer.Panel2.ResumeLayout(false);
-            ((System.ComponentModel.ISupportInitialize)(this.horizontal_splitcontainer)).EndInit();
-            this.horizontal_splitcontainer.ResumeLayout(false);
-            this.tableLayoutPanel1.ResumeLayout(false);
-            this.tableLayoutPanel1.PerformLayout();
-            ((System.ComponentModel.ISupportInitialize)(this.modlist_ListObjectListView)).EndInit();
-            this.panel2.ResumeLayout(false);
-            this.panel2.PerformLayout();
-            this.panel3.ResumeLayout(false);
-            this.panel3.PerformLayout();
-            this.modinfo_groupbox.ResumeLayout(false);
-            this.tableLayoutPanel3.ResumeLayout(false);
-            this.modinfo_tabcontrol.ResumeLayout(false);
-            this.modinfo_details_tab.ResumeLayout(false);
-            this.modinfo_details_tab.PerformLayout();
-            this.modinfo_readme_tab.ResumeLayout(false);
-            this.modinfo_inspect_tab.ResumeLayout(false);
-            this.modinfo_config_tab.ResumeLayout(false);
-            this.modinfo_config_TableLayoutPanel.ResumeLayout(false);
-            ((System.ComponentModel.ISupportInitialize)(this.modinfo_ConfigFCTB)).EndInit();
-            this.modinfo_config_buttonsTableLayoutPanel.ResumeLayout(false);
-            this.modinfo_changelog_tab.ResumeLayout(false);
-            ((System.ComponentModel.ISupportInitialize)(this.modinfo_image_picturebox)).EndInit();
-            this.conflicts_tab.ResumeLayout(false);
-            this.conflicts_tab_tableLayoutPanel.ResumeLayout(false);
-            this.conflicts_tab_tableLayoutPanel.PerformLayout();
-            ((System.ComponentModel.ISupportInitialize)(this.conflicts_datagrid)).EndInit();
-            this.export_tab.ResumeLayout(false);
-            this.tableLayoutPanel2.ResumeLayout(false);
-            this.panel1.ResumeLayout(false);
-            this.panel1.PerformLayout();
-            this.LauchOptionsPanel.ResumeLayout(false);
-            this.LauchOptionsPanel.PerformLayout();
-            this.ResumeLayout(false);
-            this.PerformLayout();
->>>>>>> b92da4ea
 
         }
 
