﻿using System;
using System.IO;
using System.Linq;
using System.Windows.Forms;
using XCOM2Launcher.Mod;

namespace XCOM2Launcher.Forms
{
    public partial class CleanModsForm : Form
    {
        public CleanModsForm(Settings settings)
        {
            InitializeComponent();

            // 
            Mods = settings.Mods;

            // todo save cleaning settings?
            // Register Events
            button1.Click += onStartButtonClicked;
        }

        private ModList Mods { get; }

        private void onStartButtonClicked(object sender, EventArgs e)
        {
<<<<<<< HEAD
            var dialogResult = MessageBox.Show("Are you sure?\r\nThis might cause problems and can not be undone.", "Confirm", MessageBoxButtons.OKCancel);
            
            if (dialogResult != DialogResult.OK)
=======
            var result = MessageBox.Show("Are you sure?\r\nThis might cause problems and can not be undone.", "Confirm", MessageBoxButtons.OKCancel, MessageBoxIcon.Warning);
            if (result != DialogResult.OK)
>>>>>>> 10cb32ed
                return;
            
            var source_mode = source_groupbox.Controls.OfType<RadioButton>().FirstOrDefault(r => r.Checked).Name;
            var shader_mode = shader_groupbox.Controls.OfType<RadioButton>().FirstOrDefault(r => r.Checked).Name;

            foreach (var m in Mods.All)
            {
                try
                {
                    // Source Files
                    if (hasSourceFiles(m) && !hasCookedPCConsole(m))
                    {
                        if (source_mode == "src_all_radiobutton")
                            deleteSourceFiles(m);

                        else if (source_mode == "src_xcomgame_radiobutton")
                            if (hasXComGameSourceFiles(m))
                                deleteXComGameSourceFiles(m);
                    }

                    // Shader Cache
                    if (hasModShaderCache(m))
                    {
                        if (shader_mode == "shadercache_all_radiobutton")
                            deleteModShaderCache(m);

                        else if (shader_mode == "shadercache_empty_radiobutton")
                            if (hasEmptyModShaderCache(m))
                                deleteModShaderCache(m);
                    }
                }
                catch (IOException ex)
                {
                    dialogResult = MessageBox.Show(ex.Message + Environment.NewLine + Environment.NewLine +
                                                 "Do you want to continue?", "Error", MessageBoxButtons.YesNo);

                    if (dialogResult != DialogResult.Yes)
                        break;
                }
            }

            Close();
        }


        internal static bool hasModShaderCache(ModEntry m)
        {
            return File.Exists(Path.Combine(m.Path, "Content", m.ID + "_ModShaderCache.upk"));
        }

        internal static bool hasEmptyModShaderCache(ModEntry m)
        {
            var file = Path.Combine(m.Path, "Content", m.ID + "_ModShaderCache.upk");
            return File.Exists(file) && new FileInfo(file).Length == 371;
        }

        internal static void deleteModShaderCache(ModEntry m)
        {
            File.Delete(Path.Combine(m.Path, "Content", m.ID + "_ModShaderCache.upk"));
        }


        internal static bool hasSourceFiles(ModEntry m)
        {
            return Directory.Exists(Path.Combine(m.Path, "src"));
        }

        internal static bool hasXComGameSourceFiles(ModEntry m)
        {
            return Directory.Exists(Path.Combine(m.Path, "src", "XComGame"));
        }

        internal static void deleteSourceFiles(ModEntry m)
        {
            Directory.Delete(Path.Combine(m.Path, "src"), true);
        }

        internal static void deleteXComGameSourceFiles(ModEntry m)
        {
            Directory.Delete(Path.Combine(m.Path, "src", "XComGame"), true);
        }

        internal static bool hasCookedPCConsole(ModEntry m)
        {
            return Directory.Exists(Path.Combine(m.Path, "CookedPCConsole"));
        }
    }
}<|MERGE_RESOLUTION|>--- conflicted
+++ resolved
@@ -24,14 +24,9 @@
 
         private void onStartButtonClicked(object sender, EventArgs e)
         {
-<<<<<<< HEAD
-            var dialogResult = MessageBox.Show("Are you sure?\r\nThis might cause problems and can not be undone.", "Confirm", MessageBoxButtons.OKCancel);
+            var dialogResult = MessageBox.Show("Are you sure?\r\nThis might cause problems and can not be undone.", "Confirm", MessageBoxButtons.OKCancel, MessageBoxIcon.Warning);
             
             if (dialogResult != DialogResult.OK)
-=======
-            var result = MessageBox.Show("Are you sure?\r\nThis might cause problems and can not be undone.", "Confirm", MessageBoxButtons.OKCancel, MessageBoxIcon.Warning);
-            if (result != DialogResult.OK)
->>>>>>> 10cb32ed
                 return;
             
             var source_mode = source_groupbox.Controls.OfType<RadioButton>().FirstOrDefault(r => r.Checked).Name;
