--- conflicted
+++ resolved
@@ -72,11 +72,7 @@
                     RefreshModList();
                     ShowQuickLaunchArgsBasedOnSettings();
                     showHiddenModsToolStripMenuItem.Checked = Settings.ShowHiddenElements;
-<<<<<<< HEAD
                     UpdateQuickArgumentsMenu();
-=======
-                    NoRedscreensLaunchArgument.UpdateFromSettings();
-                    LogLaunchArgument.UpdateFromSettings();
                 }
             };
 
@@ -85,7 +81,6 @@
                 if (!Program.CheckForUpdate())
                 {
                     MessageBox.Show("No updates available", "Info", MessageBoxButtons.OK, MessageBoxIcon.Information);
->>>>>>> f4b2789d
                 }
             };
 
