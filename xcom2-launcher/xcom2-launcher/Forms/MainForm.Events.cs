﻿using System;
using System.Collections.Generic;
using System.ComponentModel;
using System.Diagnostics;
using System.Drawing;
using System.IO;
using System.Linq;
using System.Text.RegularExpressions;
using System.Threading.Tasks;
using System.Windows.Forms;
using BrightIdeasSoftware;
using FastColoredTextBoxNS;
using JR.Utils.GUI.Forms;
using Steamworks;
using XCOM2Launcher.Mod;
using XCOM2Launcher.PropertyGrid;
using XCOM2Launcher.Steam;
using XCOM2Launcher.XCOM;

namespace XCOM2Launcher.Forms
{
    partial class MainForm
    {
		internal void RegisterEvents()
        {
            // Register Events
            // run buttons
            runXCOM2ToolStripMenuItem.Click += (a, b) => { RunGame(); };
            runWarOfTheChosenToolStripMenuItem.Click += (a, b) => { RunWotC(); };
            runChallengeModeToolStripMenuItem.Click += (a, b) => { RunChallengeMode(); };

            // save on close
            //Shown += MainForm_Shown;
            //FormClosing += MainForm_FormClosing;

            // Menu
            // -> File
            saveToolStripMenuItem.Click += delegate { Save(Settings.Instance.LastLaunchedWotC); };
            reloadToolStripMenuItem.Click += delegate
            {
                // Confirmation dialog
                var r = MessageBox.Show("Unsaved changes will be lost.\r\nAre you sure?", "Reload mod list?", MessageBoxButtons.OKCancel);
                if (r != DialogResult.OK)
                    return;

                Reset();
            };
            searchForModsToolStripMenuItem.Click += delegate { Settings.ImportMods(); };
            updateEntriesToolStripMenuItem.Click += delegate
            {
                if (_updateWorker.IsBusy)
                    return;

                CheckSteamForUpdates();
            };
            // -> Settings
            // show hidden
            showHiddenModsToolStripMenuItem.Click += delegate
            {
                Settings.ShowHiddenElements = showHiddenModsToolStripMenuItem.Checked;
				olvcHidden.IsVisible = showHiddenModsToolStripMenuItem.Checked;
				RefreshModList();
            };

            // Edit
            editSettingsToolStripMenuItem.Click += delegate
            {
                new SettingsDialog(Settings).ShowDialog();

                RefreshModList();
                ShowQuickLaunchArgsBasedOnSettings();

                NoRedscreensLaunchArgument.UpdateFromSettings();
                LogLaunchArgument.UpdateFromSettings();
            };

            exitToolStripMenuItem.Click += (sender, e) => { Close(); };

            // -> Tools
            cleanModsToolStripMenuItem.Click += delegate { new CleanModsForm(Settings).ShowDialog(); };
            importActiveModsToolStripMenuItem.Click += delegate
            {
                XCOM2.ImportActiveMods(Settings);
                RefreshModList();
            };

            resubscribeToModsToolStripMenuItem.Click += delegate
            {
                var modsToDownload = Mods.All.Where(m => m.State.HasFlag(ModState.NotInstalled) && m.Source == ModSource.SteamWorkshop).ToList();
                var choice = false;

                if (modsToDownload.Count == 0)
                    MessageBox.Show("No uninstalled workshop mods were found.");
                else if (modsToDownload.Count == 1)
                    choice = MessageBox.Show($"Are you sure you want to download the mod {modsToDownload[0].Name}?", "Confirm Download", MessageBoxButtons.OKCancel, MessageBoxIcon.Warning, MessageBoxDefaultButton.Button2) == DialogResult.OK;
                else
                    choice = MessageBox.Show($"Are you sure you want to download {modsToDownload.Count} mods?", "Confirm Download", MessageBoxButtons.OKCancel, MessageBoxIcon.Warning, MessageBoxDefaultButton.Button2) == DialogResult.OK;
                
                if (choice)
                {
                    foreach (var m in modsToDownload)
                    {
                        Workshop.Subscribe((ulong)m.WorkshopID);
                        Workshop.DownloadItem((ulong)m.WorkshopID);
                    }
                    MessageBox.Show("Launch XCOM 2 after the download is finished in order to use the mod" + (modsToDownload.Count == 1 ? "." : "s."));
                }
            };

            // RichTextBox clickable links
            //modinfo_readme_RichTextBox.LinkClicked += ControlLinkClicked;
            //modinfo_info_DescriptionRichTextBox.LinkClicked += ControlLinkClicked;
            //export_richtextbox.LinkClicked += ControlLinkClicked;
            //modinfo_changelog_richtextbox.LinkClicked += ControlLinkClicked;

            // Tab Controls
            //main_tabcontrol.Selected += MainTabSelected;
            //modinfo_tabcontrol.Selected += ModInfoTabSelected;

            // Mod Updater
            _updateWorker.DoWork += Updater_DoWork;
            _updateWorker.ProgressChanged += Updater_ProgressChanged;
            _updateWorker.RunWorkerCompleted += Updater_RunWorkerCompleted;

            // Steam Events
            Workshop.OnItemDownloaded += Resubscribe_OnItemDownloaded;

#if DEBUG
            Workshop.OnItemDownloaded += SteamWorkshop_OnItemDownloaded;
#endif

            // Main Tabs
            // Export
            export_workshop_link_checkbox.CheckedChanged += ExportCheckboxCheckedChanged;
            export_group_checkbox.CheckedChanged += ExportCheckboxCheckedChanged;
            export_save_button.Click += ExportSaveButtonClick;
            export_load_button.Click += ExportLoadButtonClick;
        }

        private void Resubscribe_OnItemDownloaded(object sender, Workshop.DownloadItemEventArgs e)
        {
            var mod = Mods.All.SingleOrDefault(m => m.WorkshopID == (long)e.Result.m_nPublishedFileId.m_PublishedFileId);

            if ((mod.State | ModState.NotInstalled) != ModState.None && e.Result.m_eResult == EResult.k_EResultOK)
            {
                mod.RemoveState(ModState.NotInstalled);
                RefreshModList();
            }
        }

#if DEBUG
        private void SteamWorkshop_OnItemDownloaded(object sender, Workshop.DownloadItemEventArgs e)
        {
            if (e.Result.m_eResult != EResult.k_EResultOK)
            {
                MessageBox.Show($"{e.Result.m_nPublishedFileId}: {e.Result.m_eResult}");
                return;
            }

            var m = Downloads.SingleOrDefault(x => x.WorkshopID == (long)e.Result.m_nPublishedFileId.m_PublishedFileId);

            if (m != null)
            {
                // Fill fields
                m.RemoveState(ModState.NotInstalled);
                m.RealizeIDAndPath(m.Path);
                m.Image = null; // Use default image again

                // load info
                var info = new ModInfo(m.GetModInfoFile());

                // Move mod
                Downloads.Remove(m);
                Mods.AddMod(info.Category, m);

                // update listitem
                //var item = modlist_listview.Items.Cast<ListViewItem>().Single(i => (i.Tag as ModEntry).SourceID == m.SourceID);
                //UpdateModListItem(item, info.Category);
            }
            m = Mods.All.Single(x => x.WorkshopID == (long)e.Result.m_nPublishedFileId.m_PublishedFileId);

            MessageBox.Show($"{m.Name} finished download.");
        }
#endif

        #region Form

        private void MainForm_Shown(object sender, EventArgs e)
        {
            if (Settings.Windows.ContainsKey("main"))
            {
                var setting = Settings.Windows["main"];
                DesktopBounds = setting.Bounds;
                WindowState = setting.State;
            }

            ShowQuickLaunchArgsBasedOnSettings();
        }


        private void MainForm_FormClosing(object sender, FormClosingEventArgs e)
        {
            _updateWorker.CancelAsync();

            // Save dimensions
            Settings.Windows["main"] = new WindowSettings(this) { Data = modlist_ListObjectListView.SaveState() };

            Save(Settings.Instance.LastLaunchedWotC);
        }

        // Make sure property grid columns are properly sized
        private void modinfo_inspect_propertygrid_Layout(object sender, LayoutEventArgs e)
        {
            modinfo_inspect_propertygrid.SetLabelColumnWidth(100);
        }

        #endregion

        #region Mod Updater

        private readonly BackgroundWorker _updateWorker = new BackgroundWorker
        {
            WorkerReportsProgress = true,
            WorkerSupportsCancellation = true
        };

        private string last_error;

        private void Updater_DoWork(object sender, DoWorkEventArgs e)
        {
            _updateWorker.ReportProgress(0);
            var numCompletedMods = 0;
            last_error = "";
            Parallel.ForEach(Mods.All.ToList(), mod =>
            {
                if (_updateWorker.CancellationPending || Disposing || IsDisposed)
                {
                    e.Cancel = true;
                    return;
                }

                try
                {
                    Mods.UpdateMod(mod, Settings);
                }
                catch (Exception ex)
                {
                    last_error += ex.Message + "\r\n" + ex.StackTrace;
                }

                lock (_updateWorker)
                {
                    numCompletedMods++;
                    _updateWorker.ReportProgress(numCompletedMods, mod);
                }
            });
        }

        private void Updater_ProgressChanged(object sender, ProgressChangedEventArgs e)
        {
            if (((BackgroundWorker)sender).CancellationPending)
                return;

            progress_toolstrip_progressbar.Value = e.ProgressPercentage;
            status_toolstrip_label.Text = $"Updating Mods... ({e.ProgressPercentage} / {progress_toolstrip_progressbar.Maximum})";
        }

        private void Updater_SingleUpdateProgress(object sender, ProgressChangedEventArgs e)
        {
            if (modlist_ListObjectListView.SelectedObjects.Count == 1)
            {
                var selected = modlist_ListObjectListView.SelectedObject as ModEntry;

                if (e.UserState as ModEntry == selected)
                {
                    UpdateModInfo(CurrentMod);
                }
            }
        }

        private void Updater_SingleUpdateCompleted(object sender, RunWorkerCompletedEventArgs e)
        {
            if (modlist_ListObjectListView.SelectedObjects.Count == 1)
            {
                var selected = modlist_ListObjectListView.SelectedObject as ModEntry;

                if (CurrentMod == selected)
                {
                    UpdateModInfo(CurrentMod);
                }
            }
        }

        private void Updater_RunWorkerCompleted(object sender, RunWorkerCompletedEventArgs e)
        {
            if (e.Cancelled)
            {
                status_toolstrip_label.Text = "Cancelled.";
                return;
            }

            progress_toolstrip_progressbar.Visible = false;
            status_toolstrip_label.Text = StatusBarIdleString;
#if DEBUG
            if (!String.IsNullOrEmpty(last_error))
            {
                MessageBox.Show(last_error, "ERROR!");
            }
#endif
            RefreshModList();
            Updater_SingleUpdateCompleted(sender, e);
        }

        #endregion

        #region Event Handlers
        private void MainTabSelected(object sender, TabControlEventArgs e)
        {
            if (e.TabPage == export_tab)
                UpdateExport();
        }

        private void ExportCheckboxCheckedChanged(object sender, EventArgs e)
        {
            UpdateExport();
        }

        private void ExportLoadButtonClick(object sender, EventArgs e)
        {
            var dialog = new OpenFileDialog
            {
                Filter = "Text files|*.txt",
                DefaultExt = "txt",
                CheckPathExists = true,
                CheckFileExists = true,
                Multiselect = false,
            };
            
            if (dialog.ShowDialog() != DialogResult.OK)
                return;

            bool OverrideTags;

            if (!Settings.NeverImportTags)
            {
                OverrideTags = MessageBox.Show("Do you want to override the tags and categories of your current mods with the tags saved in your profile?\r\n" +
                    "Warning: This action cannot be undone", "Importing profile", MessageBoxButtons.YesNo) == DialogResult.Yes;
            }
            else
            {
                OverrideTags = false;
            }
            // parse file

			var categoryRegex = new Regex(@"^(?<category>.*?)\s\(\d*\):$", RegexOptions.Compiled | RegexOptions.Multiline);
            var modEntryRegex = new Regex(@"^\s*(?<name>.*?)[ ]*\t(?<id>.*?)[ ]*\t(?:.*=)?(?<sourceID>\d+)([ ]*\t(?<tags>.*?))?$", RegexOptions.Compiled | RegexOptions.Multiline);

            var mods = Mods.All.ToList();
            var activeMods = new List<ModEntry>();
            var missingMods = new List<Match>();
	        var categoryName = "";

            foreach (var line in File.ReadAllLines(dialog.FileName))
            {
	            var categoryMatch = categoryRegex.Match(line);
	            if (categoryMatch.Success)
		            categoryName = categoryMatch.Groups["category"].Value;

                var modMatch = modEntryRegex.Match(line);
                if (!modMatch.Success)
                    continue;

	    //        var active = false;
	    //        if (modMatch.Groups["active"].Success)
	    //        {
					//// Try just in case the value doesn't work, failsafe value is false, so this shouldn't be an issue
		   //         try
					//{
					//	active = bool.Parse(modMatch.Groups["active"].Value);
					//}
					//catch
					//{ }
	    //        }

                var entries = mods.Where(mod => mod.ID == modMatch.Groups["id"].Value).ToList();

                if (entries.Count == 0)
                {
                    // Mod missing
                    // -> add to list
                    missingMods.Add(modMatch);
                    continue;
                }

                activeMods.AddRange(entries);

<<<<<<< HEAD
                if (OverrideTags)
                {
                    var tags = modMatch.Groups["tags"].Value.Split(';');

                    foreach (var tag in tags)
                    {
                        if (AvailableTags.ContainsKey(tag.ToLower()) == false)
                        {
                            AvailableTags[tag.ToLower()] = new ModTag(tag);
                        }
                    }
=======
				var tagStr = modMatch.Groups["tags"].Value;
				List<string> tags = new List<string>();

				if (!string.IsNullOrEmpty(tagStr))
				{
					tags.AddRange(tagStr.Split(';'));

					foreach (var tag in tags) {
						if (AvailableTags.ContainsKey(tag) == false)
						{
							AvailableTags[tag] = new ModTag(tag);
						}
					}
				}


				foreach (var modEntry in entries)
	            {
					modEntry.Tags = tags;
		            Mods.RemoveMod(modEntry);
					Mods.AddMod(categoryName, modEntry);
		            //modEntry.isActive = active;
	            }
>>>>>>> 24afbc21

                    foreach (var modEntry in entries)
                    {
                        modEntry.Tags = tags.ToList();
                        Mods.RemoveMod(modEntry);
                        Mods.AddMod(categoryName, modEntry);
                    }
                }
            }

            // Check entries
            if (activeMods.Count == 0)
            {
                MessageBox.Show("No mods found. Bad profile?");
                return;
            }

            // Check missing
            if (missingMods.Count > 0)
			{
                var steamMissingMods = missingMods.Where(match => match.Groups["sourceID"].Value != "Unknown").ToList();

                var text = $"This profile contains {missingMods.Count} mod(s) that are not currently installed:\r\n\r\n";

                foreach (var match in missingMods)
                {
                    text += match.Groups["name"].Value;

                    if (steamMissingMods.Contains(match))
                        text += "*";

                    text += "\r\n";
                }

                if (steamMissingMods.Count != 0)
                {
                    text += "\r\nDo you want to subscribe to the mods marked with an asterisk on Steam?";

                    var result = FlexibleMessageBox.Show(this, text, "Mods missing!", MessageBoxButtons.YesNoCancel);

                    if (result == DialogResult.Cancel)
                        return;

                    if (result == DialogResult.Yes)
                    {
                        // subscribe
                        foreach (var id in steamMissingMods.Select(match => ulong.Parse(match.Groups["sourceID"].Value)))
                        {
                            SteamUGC.SubscribeItem(id.ToPublishedFileID());
                        }

                        MessageBox.Show("Done. Close the launcher, wait for steam to download the mod(s) and try again.");
                        return;
                    }
                }
                else
                {
                    text += "\r\nDo you wish to continue?";

                    if (FlexibleMessageBox.Show(this, text, "Mods missing!", MessageBoxButtons.YesNo) == DialogResult.No)
                        return;
                }
            }

            // Confirm
            if (FlexibleMessageBox.Show(this, $"Adopt profile? {activeMods.Count} mods found.", "Confirm", MessageBoxButtons.YesNo) == DialogResult.No)
                return;

            // Apply changes
            foreach (var mod in mods)
                mod.isActive = false;

			foreach (var mod in activeMods)
				mod.isActive = true;

			modlist_ListObjectListView.UpdateObjects(mods);

            UpdateExport();
            UpdateLabels();
        }

        private void ExportSaveButtonClick(object sender, EventArgs eventArgs)
        {
            var dialog = new SaveFileDialog
            {
                Filter = "Text files|*.txt",
                DefaultExt = "txt",
                OverwritePrompt = true,
                AddExtension = true,
            };

            if (dialog.ShowDialog() != DialogResult.OK)
                return;

            File.WriteAllText(dialog.FileName, export_richtextbox.Text);
        }

        private void ModInfoTabSelected(object sender, TabControlEventArgs e)
        {
            CheckAndUpdateChangeLog(e.TabPage, modlist_ListObjectListView.SelectedObject as ModEntry);
        }

        private async void CheckAndUpdateChangeLog(TabPage tab, ModEntry m)
        {
            if (tab != modinfo_changelog_tab || m == null)
                return;

            modinfo_changelog_richtextbox.Text = "Loading...";
            modinfo_changelog_richtextbox.Text = await ModChangelogCache.GetChangeLogAsync(m.WorkshopID);
        }

        private void ControlLinkClicked(object sender, LinkClickedEventArgs e)
        {
            Process.Start(e.LinkText);
        }

		private void filterMods_TextChanged(object sender, EventArgs e)
		{
			TextMatchFilter filter = null;
			int matchKind = 0;
			string txt = ((TextBox) sender).Text;
			if (!String.IsNullOrEmpty(txt))
			{
				switch (matchKind)
				{
					case 0:
					default:
						filter = TextMatchFilter.Contains(modlist_ListObjectListView, txt);
						break;
					case 1:
						filter = TextMatchFilter.Prefix(modlist_ListObjectListView, txt);
						break;
					case 2:
						filter = TextMatchFilter.Regex(modlist_ListObjectListView, txt);
						break;
				}
			}

			// Text highlighting requires at least a default renderer
			if (modlist_ListObjectListView.DefaultRenderer == null)
				modlist_ListObjectListView.DefaultRenderer = new HighlightTextRenderer(filter);

			modlist_ListObjectListView.AdditionalFilter = filter;

		}

		private void checkBox1_CheckedChanged(object sender, EventArgs e)
		{
			//var duplicates = Mods.All.GroupBy(m => m.Index).Where(g => g.Count() > 1).ToList();
			//modlist_ListObjectListView.ModelFilter = new ModelFilter(delegate (object x)
			//{
			//	ModEntry mod = x as ModEntry;
			//	return duplicates.Contains();
			//});
		}

		private void AdjustWidthComboBox_DropDown(object sender, EventArgs e)
		{
			var senderComboBox = (ComboBox)sender;
			int width = senderComboBox.DropDownWidth;
			Graphics g = senderComboBox.CreateGraphics();
			Font font = senderComboBox.Font;

			int vertScrollBarWidth = (senderComboBox.Items.Count > senderComboBox.MaxDropDownItems)
					? SystemInformation.VerticalScrollBarWidth : 0;

			var itemsList = senderComboBox.Items.Cast<object>().Select(item => item.ToString());

			foreach (string s in itemsList)
			{
				int newWidth;
				using (g = senderComboBox.CreateGraphics())
				{
					newWidth = (int)g.MeasureString(s, font).Width + vertScrollBarWidth;
				}

				if (width >= newWidth) continue;
				width = newWidth;
			}

			senderComboBox.DropDownWidth = width;
		}


		private void modinfo_config_FileSelectCueComboBox_SelectedIndexChanged(object sender, EventArgs e)
		{
			if (CurrentMod == null) return;

			// Invalid selection, somehow
			if (modinfo_config_FileSelectCueComboBox.SelectedIndex <= -1) return;

			string filePath = modinfo_config_FileSelectCueComboBox.Text;

			using (var sr = new StreamReader(CurrentMod.GetPathFull(filePath)))
			{
				modinfo_ConfigFCTB.Text = sr.ReadToEnd();
			}

			// Check if this file has values saved, and enable/disable load button
			bool exists = CurrentMod.GetSetting(filePath) != null;
			modinfo_config_LoadButton.Enabled = exists;
			modinfo_config_RemoveButton.Enabled = exists;
			modinfo_config_CompareButton.Enabled = exists;
		}

		private void modinfo_config_SaveButton_Click(object sender, EventArgs e)
		{
			// Get necessary data
			if (CurrentMod == null) return;
			
			string contents = modinfo_ConfigFCTB.Text;

			// If the data is invalid, just do nothing
			if (string.IsNullOrEmpty(contents)) return;
			
			if (CurrentMod.AddSetting(modinfo_config_FileSelectCueComboBox.Text, contents))
			{
				// For consistency enable the button
				modinfo_config_LoadButton.Enabled = true;
				modinfo_config_RemoveButton.Enabled = true;
				modinfo_config_CompareButton.Enabled = true;
			}
		}

		private void modinfo_config_LoadButton_Click(object sender, EventArgs e)
		{
			// Get necessary data
			if (CurrentMod == null) return;
			
			// If data is not valid
			var setting = CurrentMod.GetSetting(modinfo_config_FileSelectCueComboBox.Text);
			if (setting == null) return;

			modinfo_ConfigFCTB.Text = setting.Contents;
		}

		private void modinfo_config_RemoveButton_Click(object sender, EventArgs e)
		{
			// Get necessary data
			if (CurrentMod == null) return;
			
			if (CurrentMod.RemoveSetting(modinfo_config_FileSelectCueComboBox.Text))
			{
				// For consistency enable the button
				modinfo_config_LoadButton.Enabled = false;
				modinfo_config_RemoveButton.Enabled = false;
				modinfo_config_CompareButton.Enabled = false;
			}
		}

		private void modinfo_config_ExpandButton_Click(object sender, EventArgs e)
		{
			var layout = modinfo_config_TableLayoutPanel;
			if (layout.Parent == modinfo_config_tab)
			{
				layout.Parent = fillPanel;
				fillPanel.Visible = true;
				fillPanel.BringToFront();
				layout.Dock = DockStyle.Fill;
				modinfo_config_ExpandButton.Text = "Collapse";
				toolTip.SetToolTip(modinfo_config_ExpandButton, "Collapse the INI editor to normal size");
			}
			else
			{
				layout.Parent = modinfo_config_tab;
				layout.Dock = DockStyle.Fill;
				layout.BringToFront();
				fillPanel.Visible = false;
				fillPanel.SendToBack();
				modinfo_config_ExpandButton.Text = "Expand";
				toolTip.SetToolTip(modinfo_config_ExpandButton, "Expand the INI editor to fill the window");

			}
		}

		private void modinfo_ConfigFCTB_TextChanged(object sender, TextChangedEventArgs e)
		{
			IniLanguage.Process(e);
		}

		private void modinfo_config_CompareButton_Click(object sender, EventArgs e)
		{
			string filepath = modinfo_config_FileSelectCueComboBox.Text;
			try
			{
				ConfigDiff.Instance.CompareStrings(CurrentMod.GetSetting(filepath).Contents, modinfo_ConfigFCTB.Text);
				ConfigDiff.Instance.Show();
			}
			catch (Exception configerror)
			{
				FlexibleMessageBox.Show("An exception occured. See error.log for additional details.");
				File.WriteAllText("error.log", configerror.Message + "\r\nStack:\r\n" + configerror.StackTrace);
			}
		}

		private void modinfo_info_DescriptionRichTextBox_TextChanged(object sender, EventArgs e)
		{
            //var contents = modinfo_info_DescriptionRichTextBox.Text;
            //if (!CurrentMod.Description.Equals(contents))
            //    CurrentMod.Description = contents;
            btnDescSave.Enabled = true;
		}

        private void btnDescSave_Click(object sender, EventArgs e)
        {
            var contents = modinfo_info_DescriptionRichTextBox.Text;
            if (!CurrentMod.Description.Equals(contents))
                CurrentMod.Description = contents;
            btnDescSave.Enabled = false;
        }

        private void modlist_toggleGroupsButton_Click(object sender, EventArgs e)
		{
            if (modlist_ListObjectListView.OLVGroups == null)
                return;

			var numGroups = modlist_ListObjectListView.OLVGroups.Count;
			var collapsedGroups = modlist_ListObjectListView.OLVGroups.Count(@group => @group.Collapsed);

			if (collapsedGroups < (numGroups / 2))
			{
				foreach (var group in modlist_ListObjectListView.OLVGroups)
					group.Collapsed = true;
			}
			else
			{
				foreach (var group in modlist_ListObjectListView.OLVGroups)
					group.Collapsed = false;
			}
		}

		private void modlist_filterClearButton_Click(object sender, EventArgs e)
		{
			modlist_FilterCueTextBox.Text = "";
		}

#endregion
	}
}<|MERGE_RESOLUTION|>--- conflicted
+++ resolved
@@ -394,7 +394,6 @@
 
                 activeMods.AddRange(entries);
 
-<<<<<<< HEAD
                 if (OverrideTags)
                 {
                     var tags = modMatch.Groups["tags"].Value.Split(';');
@@ -406,31 +405,6 @@
                             AvailableTags[tag.ToLower()] = new ModTag(tag);
                         }
                     }
-=======
-				var tagStr = modMatch.Groups["tags"].Value;
-				List<string> tags = new List<string>();
-
-				if (!string.IsNullOrEmpty(tagStr))
-				{
-					tags.AddRange(tagStr.Split(';'));
-
-					foreach (var tag in tags) {
-						if (AvailableTags.ContainsKey(tag) == false)
-						{
-							AvailableTags[tag] = new ModTag(tag);
-						}
-					}
-				}
-
-
-				foreach (var modEntry in entries)
-	            {
-					modEntry.Tags = tags;
-		            Mods.RemoveMod(modEntry);
-					Mods.AddMod(categoryName, modEntry);
-		            //modEntry.isActive = active;
-	            }
->>>>>>> 24afbc21
 
                     foreach (var modEntry in entries)
                     {
