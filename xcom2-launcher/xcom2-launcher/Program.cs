--- conflicted
+++ resolved
@@ -55,7 +55,6 @@
 
                 }
 
-<<<<<<< HEAD
                 if (!SteamAPIWrapper.Init())
                 {
                     MessageBox.Show("Please start steam first!");
@@ -71,27 +70,8 @@
                 // Check for update
                 if (!IsDebugBuild && settings.CheckForUpdates)
                 {
-                    try
-                    {
-                        using (var client = new System.Net.WebClient())
-                        {
-                            client.Headers.Add("User-Agent: Other");
-                            var regex = new Regex("[^0-9.]");
-                            var json = client.DownloadString("https://api.github.com/repos/X2CommunityCore/xcom2-launcher/releases/latest");
-                            var release = Newtonsoft.Json.JsonConvert.DeserializeObject<GitHub.Release>(json);
-                            var currentVersion = GetCurrentVersion();
-                            var newVersion = new Version(regex.Replace(release.tag_name, ""));
-
-                            if (currentVersion.CompareTo(newVersion) < 0)
-                                // New version available
-                                new UpdateAvailableDialog(release, currentVersion.ToString()).ShowDialog();
-                        }
-                    }
-                    catch (System.Net.WebException)
-                    {
-                        // No internet?
-                    }
-                }
+                CheckForUpdate();
+            }
 
                 // clean up old files
                 if (File.Exists(XCOM2.DefaultConfigDir + @"\DefaultModOptions.ini.bak"))
@@ -103,13 +83,6 @@
 
                 Application.Run(new MainForm(settings));
                 SteamAPIWrapper.Shutdown();
-=======
-#if !DEBUG
-    // Check for update
-            if (settings.CheckForUpdates)
-            {
-                CheckForUpdate();
->>>>>>> b2d61c23
             }
             finally
             {
@@ -227,24 +200,24 @@
         {
             var firstRun = !File.Exists("settings.json");
 
-            var settings = firstRun ? new Settings() : Settings.Instance;
-
-            if (settings.ShowUpgradeWarning && !firstRun)
-            {
-                MessageBoxManager.Cancel = "Exit";
-                MessageBoxManager.OK = "Continue";
-                MessageBoxManager.Register();
-                var choice = MessageBox.Show(
-                    "WARNING!!\n\nThis launcher is NOT COMPATIBLE with the old 'settings.json' file.\nStop NOW and launch the old version to export a profile of your mods WITH GROUPS!\nOnce that is done, move the old 'settings.json' file to a SAFE PLACE and then proceed.\nAfter loading, import the profile you saved to recover groups.\n\nIf you are not ready to do this, click 'Exit' to leave with no changes.",
-                    "WARNING!", MessageBoxButtons.OKCancel, MessageBoxIcon.Stop, MessageBoxDefaultButton.Button2);
-                if (choice == DialogResult.Cancel) Environment.Exit(0);
-                MessageBoxManager.Unregister();
-            }
-
-            settings.ShowUpgradeWarning = false;
-
-            // Verify Game Path
-            if (!Directory.Exists(settings.GamePath))
+	        var settings = firstRun ? new Settings() : Settings.Instance;
+
+	        if (settings.ShowUpgradeWarning && !firstRun)
+	        {
+		        MessageBoxManager.Cancel = "Exit";
+		        MessageBoxManager.OK = "Continue";
+				MessageBoxManager.Register();
+				var choice = MessageBox.Show(
+					"WARNING!!\n\nThis launcher is NOT COMPATIBLE with the old 'settings.json' file.\nStop NOW and launch the old version to export a profile of your mods WITH GROUPS!\nOnce that is done, move the old 'settings.json' file to a SAFE PLACE and then proceed.\nAfter loading, import the profile you saved to recover groups.\n\nIf you are not ready to do this, click 'Exit' to leave with no changes.",
+					"WARNING!", MessageBoxButtons.OKCancel, MessageBoxIcon.Stop, MessageBoxDefaultButton.Button2);
+				if (choice == DialogResult.Cancel) Environment.Exit(0);
+				MessageBoxManager.Unregister();
+			}
+
+			settings.ShowUpgradeWarning = false;
+
+			// Verify Game Path
+			if (!Directory.Exists(settings.GamePath))
                 settings.GamePath = XCOM2.DetectGameDir();
 
             if (settings.GamePath == "")
@@ -286,14 +259,14 @@
                     cat.Index = ++index;
 
                 // Verify Mods 
-                foreach (var mod in settings.Mods.All)
-                {
-                    if (!settings.ModPaths.Any(mod.IsInModPath))
-                        mod.AddState(ModState.NotLoaded);
-
-                    if (!Directory.Exists(mod.Path) || !File.Exists(mod.GetModInfoFile()))
-                    {
-                        mod.AddState(ModState.NotInstalled);
+	            foreach (var mod in settings.Mods.All)
+	            {
+		            if (!settings.ModPaths.Any(mod.IsInModPath))
+						mod.AddState(ModState.NotLoaded);
+
+					if (!Directory.Exists(mod.Path) || !File.Exists(mod.GetModInfoFile()))
+                    {
+						mod.AddState(ModState.NotInstalled);
                     }
                     else if (!File.Exists(mod.GetModInfoFile()))
                     {
@@ -301,12 +274,12 @@
                         if (newModInfo != null)
                             mod.ID = Path.GetFileNameWithoutExtension(newModInfo);
                         else
-                            mod.AddState(ModState.NotInstalled);
-                    }
-
-                    // tags clean up
-                    mod.Tags = mod.Tags.Where(t => settings.Tags.ContainsKey(t.ToLower())).ToList();
-                }
+						    mod.AddState(ModState.NotInstalled);
+                    }
+
+	                // tags clean up
+	                mod.Tags = mod.Tags.Where(t => settings.Tags.ContainsKey(t.ToLower())).ToList();
+	            }
 
                 var newlyBrokenMods = settings.Mods.All.Where(m => (m.State == ModState.NotLoaded || m.State == ModState.NotInstalled) && !m.isHidden).ToList();
                 if (newlyBrokenMods.Count > 0)
@@ -318,7 +291,7 @@
 
                     foreach (var m in newlyBrokenMods)
                         m.isHidden = true;
-                }
+				}
             }
 
             // import mods
@@ -327,9 +300,6 @@
             return settings;
         }
 
-<<<<<<< HEAD
-        public static Version GetCurrentVersion()
-=======
         public static bool CheckForUpdate()
         {
             try
@@ -358,9 +328,8 @@
 
                     var regexVersionNumber = new Regex("[^0-9.]");
 
-                    string currentVersionString = GetCurrentVersion();
+                    var currentVersion = GetCurrentVersion();
                     string releaseVersionString = release.tag_name;
-                    Version.TryParse(regexVersionNumber.Replace(currentVersionString, ""), out Version currentVersion);
                     Version.TryParse(regexVersionNumber.Replace(releaseVersionString, ""), out Version newVersion);
 
                     if (currentVersion != null && newVersion != null)
@@ -390,8 +359,7 @@
         /// Returns versions information that was generated by GitVersionTask
         /// </summary>
         /// <returns></returns>
-        public static string GetCurrentVersion()
->>>>>>> b2d61c23
+        public static Version GetCurrentVersion()
         {
             var assembly = Assembly.GetExecutingAssembly();
             var fields = assembly.GetType("XCOM2Launcher.GitVersionInformation").GetFields();
@@ -406,16 +374,12 @@
         public static string GetCurrentVersionString(bool includeDebugPostfix = false) {
             var ver = GetCurrentVersion();
 
-<<<<<<< HEAD
             var result = $"v{ver.Major}.{ver.Minor}.{ver.Build}";
 
             if (IsDebugBuild && includeDebugPostfix)
                 result += " DEBUG";
             
             return result;
-=======
-            return $"v{major}.{minor}.{patch}";
->>>>>>> b2d61c23
         }
     }
 }