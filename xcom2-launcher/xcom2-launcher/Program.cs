--- conflicted
+++ resolved
@@ -127,16 +127,9 @@
 
         static void HandleUnhandledException(Exception e, string source)
         {
-<<<<<<< HEAD
             Log.Fatal("Unhandled exception", e);
-            File.WriteAllText("error.log", $"Sentry GUID: {Properties.Settings.Default.Guid}\nSource: {source}\nMessage: {e.Message}\n\nStack:\n{e.StackTrace}");
-            MessageBox.Show("An unhandled exception occured. See 'error.log' in application folder for additional details.", "Error", MessageBoxButtons.OK, MessageBoxIcon.Error);
-=======
-            Log.Error("Unhandled exception", e);
-            SentrySdk.CaptureException(e);
             File.WriteAllText("error.log", $"Sentry GUID: {GlobalSettings.Instance.Guid}\nSource: {source}\nMessage: {e.Message}\n\nStack:\n{e.StackTrace}");
             MessageBox.Show("A critical error occured. See 'AML.log' and 'error.log' files in the application folder for additional details.", "Error", MessageBoxButtons.OK, MessageBoxIcon.Error);
->>>>>>> 45e0b0b6
             Application.Exit();
         }
 
