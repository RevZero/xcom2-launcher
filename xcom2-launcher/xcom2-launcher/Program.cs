--- conflicted
+++ resolved
@@ -63,18 +63,21 @@
                     return;
                 }
 
-                if (!SteamAPIWrapper.Init())
-                {
-                    MessageBox.Show("Please start steam first!");
+                if (!SteamAPIWrapper.Init()) {
+                    StringBuilder message = new StringBuilder();
+                    message.AppendLine("Please make sure that:");
+                    message.AppendLine("- Steam is running");
+                    message.AppendLine("- the file steam_appid.txt exists in the AML folder");
+                    message.AppendLine("- neither (or both) of Steam and AML are running\n  with admin privileges");
+                    MessageBox.Show(message.ToString(), "Error - unable to detect Steam!", MessageBoxButtons.OK, MessageBoxIcon.Warning);
                     return;
                 }
-                // SteamWorkshop.StartCallbackService();
 
                 // Load settings
                 var settings = InitializeSettings();
                 if (settings == null)
                     return;
-                
+
                 // Check for update
                 if (!IsDebugBuild && settings.CheckForUpdates)
                 {
@@ -89,17 +92,6 @@
                     File.Delete(XCOM2.DefaultConfigDir + @"\DefaultModOptions.ini.bak");
                 }
 
-<<<<<<< HEAD
-            if (!SteamAPIWrapper.Init()) {
-                StringBuilder message = new StringBuilder();
-                message.AppendLine("Please make sure that:");
-                message.AppendLine("- Steam is running");
-                message.AppendLine("- the file steam_appid.txt exists in the AML folder");
-                message.AppendLine("- neither (or both) of Steam and AML are running\n  with admin privileges");
-                MessageBox.Show(message.ToString(), "Error - unable to detect Steam!", MessageBoxButtons.OK, MessageBoxIcon.Warning);
-                return;
-            }
-=======
                 Application.Run(new MainForm(settings));
                 SteamAPIWrapper.Shutdown();
             }
@@ -109,7 +101,6 @@
                 Properties.Settings.Default.Save();
             }
         }
->>>>>>> 9bfaec16
 
         static void HandleUnhandledException(Exception e, string source)
         {
