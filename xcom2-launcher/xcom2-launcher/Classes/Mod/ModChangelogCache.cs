--- conflicted
+++ resolved
@@ -10,11 +10,7 @@
     {
         private static readonly Dictionary<long, string> Cache = new Dictionary<long, string>();
 
-<<<<<<< HEAD
-        private static readonly Regex Regexp = new Regex(@"<div class=""detailBox workshopAnnouncement noFooter"">\s*<div class=""[A-z\s]*headline[A-z\s]*"">\s*(.*)\s*</div>\s*<p id=""[0-9]+"">(.*)</p>", RegexOptions.Compiled);
-=======
         private static readonly Regex Regexp = new Regex(@"<div class=""detailBox workshopAnnouncement noFooter"">\s*<div class=""changelog headline"">\s*(.*)\s*</div>\s*<p id=""[0-9]+"">(.*)</p>", RegexOptions.Compiled);
->>>>>>> c3a4ff7a
 
         public static async Task<string> GetChangeLogAsync(long workshopID)
         {
